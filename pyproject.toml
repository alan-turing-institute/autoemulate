[tool.poetry]
name = "autoemulate"
version = "0.1.0"
description = "An emulator platform for Digital Twins"
license = "MIT"
authors = ["martin stoffel <martin.adam.stoffel@gmail.com>"]
readme = "README.md"

[tool.poetry.dependencies]
python = ">=3.10,<3.13"
mogp-emulator = "^0.7.2"
matplotlib = "^3.7.2"
scikit-learn = "^1.3.0"
pandas = "^2.1"
colorlog = "^6.7.0"
torch = "^2.1.0"
skorch = "^0.15.0"
scikit-optimize = "^0.9.0"
scipy = "^1.11.3"
numpy = "^1.24"
xgboost = "^2.0.2"
joblib = "^1.3.2"
<<<<<<< HEAD
seaborn = "^0.13.0"
jupyter-book = "^1.0.0"
tqdm = "^4.66.2"
iprogress = "^0.4"
=======

>>>>>>> bd3a5191

[tool.poetry.group.dev.dependencies]
ipykernel = "^6.25.0"
pytest = "^7.4.0"
sphinx = "^7.2.6"
myst-parser = "^2.0.0"
furo = "^2023.9.10"
sphinx-copybutton = "^0.5.2"
sphinx-autodoc-typehints = "^1.24.0"
black = "^23.10.1"
pre-commit = "^3.5.0"
jupyter-book = "^1.0.0"
pytest-cov = "^4.1.0"
coverage = "^7.3.1"

[tool.poetry.extras]
docs = ["furo", 
        "sphinx-copybutton", 
        "sphinx-autodoc-typehints"]

[build-system]
requires = ["poetry-core"]
build-backend = "poetry.core.masonry.api"

[tool.coverage.run]
relative_files = true<|MERGE_RESOLUTION|>--- conflicted
+++ resolved
@@ -20,14 +20,7 @@
 numpy = "^1.24"
 xgboost = "^2.0.2"
 joblib = "^1.3.2"
-<<<<<<< HEAD
-seaborn = "^0.13.0"
-jupyter-book = "^1.0.0"
-tqdm = "^4.66.2"
-iprogress = "^0.4"
-=======
 
->>>>>>> bd3a5191
 
 [tool.poetry.group.dev.dependencies]
 ipykernel = "^6.25.0"
@@ -42,6 +35,11 @@
 jupyter-book = "^1.0.0"
 pytest-cov = "^4.1.0"
 coverage = "^7.3.1"
+tqdm = "^4.66.2"
+iprogress = "^0.4"
+
+[tool.poetry.group.dev.dependencies]
+ipykernel = "^6.25.0"
 
 [tool.poetry.extras]
 docs = ["furo", 
