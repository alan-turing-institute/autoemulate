import logging
from typing import List

import numpy as np
import pandas as pd
import pytest
from sklearn.datasets import make_regression
from sklearn.model_selection import KFold
from sklearn.model_selection import PredefinedSplit
from sklearn.model_selection import train_test_split
from sklearn.pipeline import Pipeline
from sklearn.preprocessing import StandardScaler

from autoemulate.compare import AutoEmulate
<<<<<<< HEAD
from autoemulate.cross_validate import run_cv
from autoemulate.cross_validate import update_scores_df
from autoemulate.data_splitting import split_data
=======
from autoemulate.cross_validate import _run_cv
from autoemulate.cross_validate import _update_scores_df
from autoemulate.data_splitting import _split_data
>>>>>>> 6416e512
from autoemulate.emulators import RandomForest
from autoemulate.metrics import METRIC_REGISTRY


# import make_regression_data

X, y = make_regression(n_samples=20, n_features=2, random_state=0)
cv = KFold(n_splits=5, shuffle=True)
model = Pipeline([("scaler", StandardScaler()), ("model", RandomForest())])
metrics = [metric for metric in METRIC_REGISTRY.values()]
n_jobs = 1
logger = logging.getLogger(__name__)
scores_df = pd.DataFrame(columns=["model", "metric", "fold", "score"]).astype(
    {"model": "object", "metric": "object", "fold": "int64", "score": "float64"}
)


@pytest.fixture()
def cv_output():
<<<<<<< HEAD
    fitted_model, cv_results = run_cv(X, y, cv, model, metrics, n_jobs, logger)
=======
    fitted_model, cv_results = _run_cv(X, y, cv, model, metrics, n_jobs, logger)
>>>>>>> 6416e512
    return fitted_model, cv_results


def test_cv_results(cv_output):
    _, cv_results = cv_output
    assert isinstance(cv_results, dict)
    # check that it contains scores
    assert "test_r2" in cv_results.keys()
    assert "test_rmse" in cv_results.keys()

    assert isinstance(cv_results["test_r2"], np.ndarray)
    assert isinstance(cv_results["test_rmse"], np.ndarray)

    assert len(cv_results["test_r2"]) == 5
    assert len(cv_results["test_rmse"]) == 5


def test_fitted_model(cv_output):
    fitted_model, _ = cv_output
    assert isinstance(fitted_model, Pipeline)
    # check that score does not raise an error
    fitted_model.score(X, y)


def test_update_scores_df(cv_output):
    _, cv_results = cv_output
<<<<<<< HEAD
    scores_df_new = update_scores_df(scores_df, model, cv_results)
=======
    scores_df_new = _update_scores_df(scores_df, model, cv_results)
>>>>>>> 6416e512
    assert isinstance(scores_df_new, pd.DataFrame)

    assert scores_df_new.shape[0] == 10
    assert scores_df_new.shape[1] == 4
    assert scores_df_new["model"][0] == "RandomForest"<|MERGE_RESOLUTION|>--- conflicted
+++ resolved
@@ -12,15 +12,9 @@
 from sklearn.preprocessing import StandardScaler
 
 from autoemulate.compare import AutoEmulate
-<<<<<<< HEAD
-from autoemulate.cross_validate import run_cv
-from autoemulate.cross_validate import update_scores_df
-from autoemulate.data_splitting import split_data
-=======
 from autoemulate.cross_validate import _run_cv
 from autoemulate.cross_validate import _update_scores_df
 from autoemulate.data_splitting import _split_data
->>>>>>> 6416e512
 from autoemulate.emulators import RandomForest
 from autoemulate.metrics import METRIC_REGISTRY
 
@@ -40,11 +34,7 @@
 
 @pytest.fixture()
 def cv_output():
-<<<<<<< HEAD
-    fitted_model, cv_results = run_cv(X, y, cv, model, metrics, n_jobs, logger)
-=======
     fitted_model, cv_results = _run_cv(X, y, cv, model, metrics, n_jobs, logger)
->>>>>>> 6416e512
     return fitted_model, cv_results
 
 
@@ -71,11 +61,7 @@
 
 def test_update_scores_df(cv_output):
     _, cv_results = cv_output
-<<<<<<< HEAD
-    scores_df_new = update_scores_df(scores_df, model, cv_results)
-=======
     scores_df_new = _update_scores_df(scores_df, model, cv_results)
->>>>>>> 6416e512
     assert isinstance(scores_df_new, pd.DataFrame)
 
     assert scores_df_new.shape[0] == 10
