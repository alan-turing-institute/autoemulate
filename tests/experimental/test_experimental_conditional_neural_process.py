<<<<<<< HEAD
import pytest

# import torch
from autoemulate.experimental.device import (
    check_model_device,
    check_torch_device_is_available,
)
from autoemulate.experimental.emulators.neural_processes.conditional_neural_process import (  # noqa: E501
    CNPModule,
)
from autoemulate.experimental.types import DistributionLike


def test_cnp_module_fit_and_predict(sample_data_y1d, new_data_y1d):
    """
    Tests that the CNPModule can fit to data and make predictions.
    """
    x, y = sample_data_y1d

    cnp = CNPModule(x, y)

    cnp.fit(x, y)
    assert cnp.x_train is not None
    assert cnp.y_train is not None

    x2, _ = new_data_y1d
    y_pred = cnp.predict(x2)
    assert isinstance(y_pred, DistributionLike)

    # Drop the batch dimension from CNP output and final dimension
    assert y_pred.mean.shape == y.unsqueeze(-1).shape
    assert y_pred.variance.shape == y.unsqueeze(-1).shape
=======
# import pytest

# # import torch
# from autoemulate.experimental.device import (
#     check_model_device,
#     check_torch_device_is_available,
# )
# from autoemulate.experimental.emulators.neural_processes.conditional_neural_process import (  # noqa: E501
#     CNPModule,
# )
# from autoemulate.experimental.tuner import Tuner
# from autoemulate.experimental.types import DistributionLike


# def test_cnp_module_fit_and_predict(sample_data_y1d, new_data_y1d):
#     """
#     Tests that the CNPModule can fit to data and make predictions.
#     """
#     x, y = sample_data_y1d
>>>>>>> 90786b0b

#     cnp = CNPModule(x, y)

#     cnp.fit(x, y)
#     assert cnp.x_train is not None
#     assert cnp.y_train is not None

#     x2, _ = new_data_y1d
#     y_pred = cnp.predict(x2)
#     assert isinstance(y_pred, DistributionLike)

#     # Drop the batch dimension from CNP output and final dimension
#     assert y_pred.mean.shape == y.unsqueeze(-1).shape
#     assert y_pred.variance.shape == y.unsqueeze(-1).shape


# def test_cnp_module_fit_and_predict_multi_output(sample_data_y2d, new_data_y2d):
#     """
#     Tests that the CNPModule can fit to data and make predictions.
#     """
#     x, y = sample_data_y2d

#     cnp = CNPModule(x, y)

#     cnp.fit(x, y)
#     assert cnp.x_train is not None
#     assert cnp.y_train is not None

#     x2, _ = new_data_y2d
#     y_pred = cnp.predict(x2)
#     assert isinstance(y_pred, DistributionLike)

#     # Need to add both the final dimension and the batch dimension to
#     # match output from cnp
#     assert y_pred.mean.shape == y.shape
#     assert y_pred.variance.shape == y.shape


<<<<<<< HEAD
# TODO: test currently not functional as CNPModule not compatible with transforms (#531)
# def test_tune_gp(sample_data_y1d):
#     x, y = sample_data_y1d
#     tuner = Tuner(x, y, n_iter=20)
#     scores, configs = tuner.run(CNPModule)
#     assert len(scores) == 20
#     assert len(configs) == 20
=======
# def test_cnp_module_predict_fails_with_calling_fit_first(sample_data_y1d):
#     """
#     Check that calling predict without fitting raises a ValueError
#     """
#     x, y = sample_data_y1d
>>>>>>> 90786b0b

#     cnp = CNPModule(x, y)

#     with pytest.raises(
#         RuntimeError,
#         match=r"Model is not fitted yet. Call fit\(\) before predict\(\).",
#     ):
#         cnp.predict(x)


# def test_tune_gp(sample_data_y1d):
#     x, y = sample_data_y1d
#     tuner = Tuner(x, y, n_iter=20)
#     scores, configs = tuner.run(CNPModule)
#     assert len(scores) == 20
#     assert len(configs) == 20


# @pytest.mark.parametrize("device", ["mps", "cuda"])
# def test_device(sample_data_y2d, new_data_y2d, device):
#     if not check_torch_device_is_available(device):
#         pytest.skip(f"Device ({device}) is not available.")
#     x, y = sample_data_y2d
#     x2, _ = new_data_y2d
#     cnp = CNPModule(x, y, device=device)
#     assert check_model_device(cnp, device)
#     cnp.fit(x, y)
#     y_pred = cnp.predict(x2)
#     assert isinstance(y_pred, DistributionLike)
#     assert y_pred.mean.shape == (20, 2)


# # def test_cnp_deterministic_with_seed(sample_data_y1d, new_data_y1d):
# #     x, y = sample_data_y1d
# #     x2, _ = new_data_y1d
# #     model1 = CNPModule(x, y, random_seed=123)
# #     model2 = CNPModule(x, y, random_seed=123)
# #     model1.fit(x, y)
# #     model2.fit(x, y)
# #     pred1 = model1.predict(x2)
# #     pred2 = model2.predict(x2)
# #     assert isinstance(pred1, DistributionLike)
# #     assert isinstance(pred2, DistributionLike)
# #     assert torch.allclose(pred1.mean, pred2.mean)
# #     assert torch.allclose(pred1.variance, pred2.variance)<|MERGE_RESOLUTION|>--- conflicted
+++ resolved
@@ -1,37 +1,3 @@
-<<<<<<< HEAD
-import pytest
-
-# import torch
-from autoemulate.experimental.device import (
-    check_model_device,
-    check_torch_device_is_available,
-)
-from autoemulate.experimental.emulators.neural_processes.conditional_neural_process import (  # noqa: E501
-    CNPModule,
-)
-from autoemulate.experimental.types import DistributionLike
-
-
-def test_cnp_module_fit_and_predict(sample_data_y1d, new_data_y1d):
-    """
-    Tests that the CNPModule can fit to data and make predictions.
-    """
-    x, y = sample_data_y1d
-
-    cnp = CNPModule(x, y)
-
-    cnp.fit(x, y)
-    assert cnp.x_train is not None
-    assert cnp.y_train is not None
-
-    x2, _ = new_data_y1d
-    y_pred = cnp.predict(x2)
-    assert isinstance(y_pred, DistributionLike)
-
-    # Drop the batch dimension from CNP output and final dimension
-    assert y_pred.mean.shape == y.unsqueeze(-1).shape
-    assert y_pred.variance.shape == y.unsqueeze(-1).shape
-=======
 # import pytest
 
 # # import torch
@@ -51,7 +17,6 @@
 #     Tests that the CNPModule can fit to data and make predictions.
 #     """
 #     x, y = sample_data_y1d
->>>>>>> 90786b0b
 
 #     cnp = CNPModule(x, y)
 
@@ -90,21 +55,11 @@
 #     assert y_pred.variance.shape == y.shape
 
 
-<<<<<<< HEAD
-# TODO: test currently not functional as CNPModule not compatible with transforms (#531)
-# def test_tune_gp(sample_data_y1d):
-#     x, y = sample_data_y1d
-#     tuner = Tuner(x, y, n_iter=20)
-#     scores, configs = tuner.run(CNPModule)
-#     assert len(scores) == 20
-#     assert len(configs) == 20
-=======
 # def test_cnp_module_predict_fails_with_calling_fit_first(sample_data_y1d):
 #     """
 #     Check that calling predict without fitting raises a ValueError
 #     """
 #     x, y = sample_data_y1d
->>>>>>> 90786b0b
 
 #     cnp = CNPModule(x, y)
 
