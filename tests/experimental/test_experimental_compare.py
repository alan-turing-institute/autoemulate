import pytest
from autoemulate.experimental.compare import AutoEmulate
from autoemulate.experimental.device import (
    SUPPORTED_DEVICES,
    check_torch_device_is_available,
)
from autoemulate.experimental.emulators import ALL_EMULATORS
<<<<<<< HEAD
from autoemulate.experimental.transforms import (
    PCATransform,
    StandardizeTransform,
    VAETransform,
)
=======
from autoemulate.experimental.results import Result, Results
>>>>>>> 6d5914b9


@pytest.mark.parametrize("device", SUPPORTED_DEVICES)
def test_compare(sample_data_y2d, device):
    if not check_torch_device_is_available(device):
        pytest.skip(f"Device ({device}) is not available.")

    x, y = sample_data_y2d
    ae = AutoEmulate(x, y, device=device)
    results = ae.compare(2)
    print(results)


@pytest.mark.parametrize("device", SUPPORTED_DEVICES)
def test_compare_with_transforms(sample_data_y2d_100_targets, device):
    if not check_torch_device_is_available(device):
        pytest.skip(f"Device ({device}) is not available.")

    x, y = sample_data_y2d_100_targets
    ae = AutoEmulate(
        x,
        y,
        x_transforms_list=[[StandardizeTransform(), PCATransform(n_components=2)]],
        y_transforms_list=[[StandardizeTransform(), VAETransform(latent_dim=20)]],
        device=device,
    )
    results = ae.compare(2)
    print(results)


def test_compare_user_models(sample_data_y2d, recwarn):
    x, y = sample_data_y2d
    ae = AutoEmulate(x, y, models=ALL_EMULATORS)
    results = ae.compare(1)
    assert len(recwarn) == 2
    assert str(recwarn.pop().message) == (
        "Model (<class 'autoemulate.experimental.emulators.lightgbm.Li"
        "ghtGBM'>) is not multioutput but the data is multioutput. Skipping model "
        "(<class 'autoemulate.experimental.emulators.lightgbm.LightGBM'>)..."
    )
    assert type(results) is Results
    assert type(results.results[0]) is Result


@pytest.mark.parametrize("device", SUPPORTED_DEVICES)
def test_compare_y1d(sample_data_y1d, device):
    if not check_torch_device_is_available(device):
        pytest.skip(f"Device ({device}) is not available.")
    x, y = sample_data_y1d
    # TODO: add handling when 1D
    y = y.reshape(-1, 1)
    ae = AutoEmulate(x, y)
    results = ae.compare(4)
    print(results)<|MERGE_RESOLUTION|>--- conflicted
+++ resolved
@@ -5,15 +5,12 @@
     check_torch_device_is_available,
 )
 from autoemulate.experimental.emulators import ALL_EMULATORS
-<<<<<<< HEAD
+from autoemulate.experimental.results import Result, Results
 from autoemulate.experimental.transforms import (
     PCATransform,
     StandardizeTransform,
     VAETransform,
 )
-=======
-from autoemulate.experimental.results import Result, Results
->>>>>>> 6d5914b9
 
 
 @pytest.mark.parametrize("device", SUPPORTED_DEVICES)
