import numpy as np
import torch
from autoemulate.experimental.device import TorchDeviceMixin
from autoemulate.experimental.emulators.base import Emulator
from autoemulate.experimental.model_selection import cross_validate
from sklearn.model_selection import KFold, LeavePOut
from torch import nn
from torch.utils.data import TensorDataset


def test_cross_validate():
    """
    Test cross_validate can be called with any sklearn.model_selection class.
    """

    class DummyEmulator(Emulator, torch.nn.Module):
        def __init__(self, x=None, y=None, device=None, **kwargs):
            nn.Module.__init__(self)
            TorchDeviceMixin.__init__(self, device=device)
            _, _ = x, y

        def _fit(self, x, y):
            pass

        def _predict(self, x, with_grad=False):
            """
            Dummy predict that always returns
            a 2D tensor.
            """
<<<<<<< HEAD
            if with_grad:
                msg = "Error!"
                raise ValueError(msg)
            return x.unsqueeze(1)
=======
            return x
>>>>>>> bda0c584

        @staticmethod
        def get_tune_config():
            return {}

        @staticmethod
        def is_multioutput():
            return False

    # Make 2D
    x = torch.tensor(np.arange(32)).unsqueeze(1).float()
    y = x  # Dummy target, same shape as _predict output
    dataset = TensorDataset(x, y)

    emulator_cls = DummyEmulator

    # KFold
    results = cross_validate(KFold(n_splits=2), dataset, emulator_cls)
    assert "r2" in results
    assert "rmse" in results
    assert len(results["r2"]) == 2
    assert len(results["rmse"]) == 2

    # LeavePOut: LOO raised an error with torchmetrics R2Score since it requires at
    # least 2 samples
    results = cross_validate(LeavePOut(p=2), dataset, emulator_cls)
    expected_n = (x.shape[0] * (x.shape[0] - 1)) / 2
    assert len(results["r2"]) == expected_n
    assert len(results["rmse"]) == expected_n<|MERGE_RESOLUTION|>--- conflicted
+++ resolved
@@ -27,14 +27,10 @@
             Dummy predict that always returns
             a 2D tensor.
             """
-<<<<<<< HEAD
             if with_grad:
                 msg = "Error!"
                 raise ValueError(msg)
-            return x.unsqueeze(1)
-=======
             return x
->>>>>>> bda0c584
 
         @staticmethod
         def get_tune_config():
