import itertools

import pytest
import torch
from autoemulate.core.types import (
    DistributionLike,
    GaussianLike,
    TensorLike,
)
from autoemulate.data.utils import set_random_seed
from autoemulate.emulators import ALL_EMULATORS, GaussianProcess
from autoemulate.emulators.base import ProbabilisticEmulator
from autoemulate.emulators.transformed.base import TransformedEmulator
from autoemulate.transforms import (
    PCATransform,
    StandardizeTransform,
    VAETransform,
)
from autoemulate.transforms.base import AutoEmulateTransform


def get_pytest_param_yof(model, x_t, y_t, o, f):
    return (
        pytest.param(
            model,
            x_t,
            y_t,
            o,
            f,
            marks=pytest.mark.xfail(
                raises=NotImplementedError,
                reason="Full covariance sampling not implemented",
            ),
        )
        if (o and f and model.supports_uq)
        else (model, x_t, y_t, o, f)
    )


def get_pytest_param_of(model, x_t, o, f):
    return (
        pytest.param(
            model,
            x_t,
            o,
            f,
            marks=pytest.mark.xfail(
                raises=NotImplementedError,
                reason="Full covariance sampling not implemented",
            ),
        )
        if (o and f and model.supports_uq)
        else (model, x_t, o, f)
    )


def get_pytest_param_yo(model, x_t, y_t, o):
    return pytest.param(
        model,
        x_t,
        y_t,
        o,
    )


def run_test(
    train_data,
    test_data,
    model,
    x_transforms,
    y_transforms,
    output_from_samples,
    full_covariance,
):
    x, y = train_data
    x2, _ = test_data
    em = TransformedEmulator(
        x,
        y,
        x_transforms=x_transforms,
        y_transforms=y_transforms,
        model=model,
        output_from_samples=output_from_samples,
        full_covariance=full_covariance,
    )
    em.fit(x, y)
    y_pred = em.predict(x2)
    if issubclass(model, ProbabilisticEmulator):
        assert isinstance(y_pred, DistributionLike)
        y_pred_mean = em.predict_mean(x2)
        assert y_pred_mean.shape == (x2.shape[0], y.shape[1])
        assert not y_pred_mean.requires_grad
        y_pred_mean, y_pred_var = em.predict_mean_and_variance(x2)
        assert isinstance(y_pred_var, TensorLike)
        assert y_pred_mean.shape == (x2.shape[0], y.shape[1])
        assert y_pred_var.shape == (x2.shape[0], y.shape[1])
        assert not y_pred_mean.requires_grad
        assert not y_pred_var.requires_grad
    else:
        assert isinstance(y_pred, TensorLike)
        assert y_pred.shape == (x2.shape[0], y.shape[1])
        assert not y_pred.requires_grad


@pytest.mark.parametrize(
    ("model", "x_transforms", "y_transforms", "output_from_samples", "full_covariance"),
    [
        get_pytest_param_yof(model, x_t, y_t, o, f)
        for model, x_t, y_t, o, f in itertools.product(
            [emulator for emulator in ALL_EMULATORS if emulator.is_multioutput()],
            [
                None,
                [StandardizeTransform(), PCATransform(n_components=3)],
                [StandardizeTransform(), VAETransform(latent_dim=3)],
            ],
            [
                None,
                [StandardizeTransform()],
                [StandardizeTransform(), PCATransform(n_components=1)],
                [StandardizeTransform(), VAETransform(latent_dim=1)],
            ],
            [False, True],
            [False, True],
        )
    ],
)
def test_transformed_emulator(
    sample_data_y2d,
    new_data_y2d,
    model,
    x_transforms,
    y_transforms,
    output_from_samples,
    full_covariance,
):
    run_test(
        sample_data_y2d,
        new_data_y2d,
        model,
        x_transforms,
        y_transforms,
        output_from_samples,
        full_covariance,
    )


@pytest.mark.parametrize(
    ("model", "x_transforms", "y_transforms", "output_from_samples", "full_covariance"),
    [
        get_pytest_param_yof(model, x_t, y_t, o, f)
        for model, x_t, y_t, o, f in itertools.product(
            [emulator for emulator in ALL_EMULATORS if emulator.supports_grad],
            [
                None,
                [StandardizeTransform()],
            ],
            [
                None,
                [StandardizeTransform()],
            ],
            [False, True],
            [False, True],
        )
    ],
)
def test_transformed_emulator_grad(
    sample_data_y2d,
    new_data_y2d,
    model,
    x_transforms,
    y_transforms,
    output_from_samples,
    full_covariance,
):
    x, y = sample_data_y2d
    x2, _ = new_data_y2d
    em = TransformedEmulator(
        x,
        y,
        x_transforms=x_transforms,
        y_transforms=y_transforms,
        model=model,
        output_from_samples=output_from_samples,
        full_covariance=full_covariance,
    )
    em.fit(x, y)
    y_pred = em.predict(x2)
    if issubclass(model, ProbabilisticEmulator):
        assert isinstance(y_pred, DistributionLike)
        assert not y_pred.mean.requires_grad
    else:
        assert isinstance(y_pred, TensorLike)
        assert not y_pred.requires_grad

    y_pred_grad = em.predict(x2, with_grad=True)
    if issubclass(model, ProbabilisticEmulator):
        assert isinstance(y_pred_grad, DistributionLike)
        y_pred_grad_mean = em.predict_mean(x2, with_grad=True)
        assert y_pred_grad_mean.requires_grad
        y_pred_grad_mean, y_pred_grad_var = em.predict_mean_and_variance(
            x2, with_grad=True
        )
        assert isinstance(y_pred_grad_var, TensorLike)
        assert y_pred_grad_mean.requires_grad
        assert y_pred_grad_var.requires_grad
    else:
        assert isinstance(y_pred_grad, TensorLike)
        assert y_pred_grad.requires_grad
        y_pred_grad_mean = em.predict_mean(x2, with_grad=True)
        assert y_pred_grad_mean.requires_grad


@pytest.mark.parametrize(
<<<<<<< HEAD
    ("model", "x_transforms", "output_from_samples", "full_covariance"),
    [
        get_pytest_param_of(model, x_t, o, f)
        for model, x_t, o, f in itertools.product(
            [
                emulator
                for emulator in ALL_EMULATORS
                if emulator.supports_grad and emulator.supports_grad
            ],
            [[PCATransform(n_components=3)], [VAETransform(latent_dim=3)]],
            [False, True],
            [False, True],
        )
    ],
)
def test_transformed_emulator_no_grad(
    sample_data_y2d,
    new_data_y2d,
    model,
    x_transforms,
    output_from_samples,
    full_covariance,
=======
    ("model", "x_transforms"),
    itertools.product(
        [emulator for emulator in ALL_EMULATORS if not emulator.supports_grad],
        [[PCATransform(n_components=3)], [VAETransform(latent_dim=3)]],
    ),
)
def test_transformed_emulator_no_grad(
    sample_data_y1d, new_data_y1d, model, x_transforms
>>>>>>> 6c15c2c5
):
    x, y = sample_data_y1d
    x2, _ = new_data_y1d
    em = TransformedEmulator(
        x,
        y,
        x_transforms=x_transforms,
        y_transforms=None,
        model=model,
        output_from_samples=output_from_samples,
        full_covariance=full_covariance,
    )
    em.fit(x, y)
    y_pred = em.predict(x2)
    if issubclass(model, ProbabilisticEmulator):
        assert isinstance(y_pred, DistributionLike)
        assert not y_pred.mean.requires_grad
    else:
        assert isinstance(y_pred, TensorLike)
        assert not y_pred.requires_grad

    with pytest.raises(ValueError, match="Gradient calculation is not supported."):
        em.predict(x2, with_grad=True)


@pytest.mark.parametrize(
    ("model", "x_transforms", "y_transforms", "output_from_samples"),
    [
        get_pytest_param_yo(model, x_t, y_t, o)
        for model, x_t, y_t, o in itertools.product(
            [emulator for emulator in ALL_EMULATORS if emulator.is_multioutput()],
            [
                None,
                [StandardizeTransform()],
                [PCATransform(n_components=3)],
                [VAETransform(latent_dim=3)],
                [
                    StandardizeTransform(),
                    PCATransform(n_components=3),
                    VAETransform(latent_dim=2),
                ],
            ],
            [
                [StandardizeTransform()],
                [StandardizeTransform(), PCATransform(n_components=10)],
                [StandardizeTransform(), PCATransform(n_components=20)],
                [StandardizeTransform(), VAETransform(latent_dim=10)],
                [StandardizeTransform(), VAETransform(latent_dim=20)],
            ],
            [False, True],
        )
    ],
)
def test_transformed_emulator_100_targets(
    sample_data_y2d_100_targets,
    new_data_y2d_100_targets,
    model,
    x_transforms,
    y_transforms,
    output_from_samples,
):
    run_test(
        sample_data_y2d_100_targets,
        new_data_y2d_100_targets,
        model,
        x_transforms,
        y_transforms,
        output_from_samples,
        full_covariance=False,
    )


@pytest.mark.parametrize(
    ("model", "x_transforms", "y_transforms", "output_from_samples"),
    [
        get_pytest_param_yo(model, x_t, y_t, o)
        for model, x_t, y_t, o in itertools.product(
            [emulator for emulator in ALL_EMULATORS if emulator.is_multioutput()],
            [
                None,
                [StandardizeTransform()],
                [PCATransform(n_components=3)],
                [VAETransform(latent_dim=3)],
                [
                    StandardizeTransform(),
                    PCATransform(n_components=3),
                    VAETransform(latent_dim=2),
                ],
            ],
            [
                [StandardizeTransform(), PCATransform(n_components=10)],
                [StandardizeTransform(), PCATransform(n_components=20)],
                [StandardizeTransform(), VAETransform(latent_dim=10)],
                [StandardizeTransform(), VAETransform(latent_dim=20)],
            ],
            [False, True],
        )
    ],
)
def test_transformed_emulator_1000_targets(
    sample_data_y2d_1000_targets,
    new_data_y2d_1000_targets,
    model,
    x_transforms,
    y_transforms,
    output_from_samples,
):
    run_test(
        sample_data_y2d_1000_targets,
        new_data_y2d_1000_targets,
        model,
        x_transforms,
        y_transforms,
        output_from_samples,
        full_covariance=False,
    )


def test_inverse_gaussian_and_sample_pca(sample_data_y2d, new_data_y2d):
    set_random_seed(0)
    x, y = sample_data_y2d
    x2, _ = new_data_y2d
    em = TransformedEmulator(
        x,
        y,
        model=GaussianProcess,
        x_transforms=[StandardizeTransform()],
        y_transforms=[StandardizeTransform(), PCATransform(n_components=1)],
        full_covariance=True,
        output_from_samples=False,
    )
    em.fit(x, y)

    # Get predicted distribution from the emulator
    y_pred = em.predict(x2)

    # Get predicted latent and reconstruct through sampling
    x2_t = em.x_transforms[0](x2)
    assert isinstance(x2_t, TensorLike)
    z_pred = em.model.predict(x2_t, with_grad=False)
    assert isinstance(z_pred, GaussianLike)

    # Test inverse sampling through only PCA
    assert isinstance(em.y_transforms[0], AutoEmulateTransform)
    assert isinstance(em.y_transforms[1], AutoEmulateTransform)
    y_pred2 = em.y_transforms[0]._inverse_gaussian(
        em.y_transforms[1]._inverse_sample(z_pred, n_samples=10000)
    )
    assert isinstance(y_pred, GaussianLike)
    assert isinstance(y_pred2, GaussianLike)
    y_pred_cov = y_pred.covariance_matrix
    y_pred2_cov = y_pred2.covariance_matrix
    assert isinstance(y_pred_cov, TensorLike)
    assert isinstance(y_pred2_cov, TensorLike)

    print((y_pred2_cov - y_pred_cov).abs().max())
    print(((y_pred2_cov - y_pred_cov).abs() / y_pred_cov.abs()).max())
    assert torch.allclose(y_pred_cov, y_pred2_cov, rtol=5e-2)


def test_inverse_gaussian_and_sample_vae(sample_data_y2d, new_data_y2d):
    torch.manual_seed(0)
    x, y = sample_data_y2d
    x2, _ = new_data_y2d
    em = TransformedEmulator(
        x,
        y,
        model=GaussianProcess,
        x_transforms=[StandardizeTransform()],
        y_transforms=[StandardizeTransform(), VAETransform(latent_dim=1)],
        full_covariance=True,
        output_from_samples=False,
    )
    em.fit(x, y)
    y_pred = em.predict(x2)
    assert isinstance(em.x_transforms[0], AutoEmulateTransform)
    z_pred = em.model.predict(em.x_transforms[0](x2))
    assert isinstance(z_pred, GaussianLike)
    assert isinstance(em.y_transforms[0], AutoEmulateTransform)
    assert isinstance(em.y_transforms[1], AutoEmulateTransform)
    y_pred2 = em.y_transforms[0]._inverse_gaussian(
        em.y_transforms[1]._inverse_sample(z_pred, n_samples=10000)
    )
    assert isinstance(y_pred, GaussianLike)
    assert isinstance(y_pred2, GaussianLike)
    print()
    print(y_pred.covariance_matrix)
    print(y_pred2.covariance_matrix)
    y_pred_cov = y_pred.covariance_matrix
    y_pred2_cov = y_pred2.covariance_matrix
    assert isinstance(y_pred_cov, TensorLike)
    assert isinstance(y_pred2_cov, TensorLike)
    diff = y_pred2_cov - y_pred_cov
    assert isinstance(diff, TensorLike)
    diff_abs = (diff / y_pred_cov).abs()

    print("Max diff", diff_abs.abs().max())
    print("Abs diff", (y_pred2_cov - y_pred_cov).abs().max())
    print("Relative diff", ((y_pred2_cov - y_pred_cov).abs() / y_pred_cov.abs()).max())

    # Robust relative-matrix checks
    eps = 1e-12

    # Relative Frobenius error of covariance matrices
    frob_num = torch.linalg.norm(y_pred2_cov - y_pred_cov, dim=(-2, -1))
    frob_den = torch.linalg.norm(y_pred_cov, dim=(-2, -1)).clamp_min(eps)
    rel_frob = (frob_num / frob_den).amax()

    # Relative error on correlation matrices to discount scale
    def corr_from_cov(C: TensorLike) -> TensorLike:
        d = torch.diagonal(C, dim1=-2, dim2=-1).clamp_min(eps).sqrt()
        scale = d.unsqueeze(-1) * d.unsqueeze(-2)
        return C / scale

    corr1 = corr_from_cov(y_pred_cov)
    corr2 = corr_from_cov(y_pred2_cov)
    corr_num = torch.linalg.norm(corr2 - corr1, dim=(-2, -1))
    corr_den = torch.linalg.norm(corr1, dim=(-2, -1)).clamp_min(eps)
    rel_corr = (corr_num / corr_den).amax()

    # Diagonal variance ratios should be within a reasonable factor
    var1 = torch.diagonal(y_pred_cov, dim1=-2, dim2=-1).clamp_min(eps)
    var2 = torch.diagonal(y_pred2_cov, dim1=-2, dim2=-1).clamp_min(eps)
    ratio = var2 / var1
    median_ratio = ratio.median()

    print("Relative Frobenius norm:", rel_frob)
    print("Relative correlation norm:", rel_corr)
    print("Median variance ratio:", median_ratio)

    # Checks are relatively loose due to stochasticity of VAE sampling
    assert rel_frob.item() < 0.50
    assert rel_corr.item() < 0.05
    assert 0.95 < median_ratio.item() < 1.05<|MERGE_RESOLUTION|>--- conflicted
+++ resolved
@@ -211,16 +211,11 @@
 
 
 @pytest.mark.parametrize(
-<<<<<<< HEAD
     ("model", "x_transforms", "output_from_samples", "full_covariance"),
     [
         get_pytest_param_of(model, x_t, o, f)
         for model, x_t, o, f in itertools.product(
-            [
-                emulator
-                for emulator in ALL_EMULATORS
-                if emulator.supports_grad and emulator.supports_grad
-            ],
+            [emulator for emulator in ALL_EMULATORS if not emulator.supports_grad],
             [[PCATransform(n_components=3)], [VAETransform(latent_dim=3)]],
             [False, True],
             [False, True],
@@ -228,22 +223,12 @@
     ],
 )
 def test_transformed_emulator_no_grad(
-    sample_data_y2d,
-    new_data_y2d,
+    sample_data_y1d,
+    new_data_y1d,
     model,
     x_transforms,
     output_from_samples,
     full_covariance,
-=======
-    ("model", "x_transforms"),
-    itertools.product(
-        [emulator for emulator in ALL_EMULATORS if not emulator.supports_grad],
-        [[PCATransform(n_components=3)], [VAETransform(latent_dim=3)]],
-    ),
-)
-def test_transformed_emulator_no_grad(
-    sample_data_y1d, new_data_y1d, model, x_transforms
->>>>>>> 6c15c2c5
 ):
     x, y = sample_data_y1d
     x2, _ = new_data_y1d
