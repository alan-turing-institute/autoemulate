--- conflicted
+++ resolved
@@ -245,11 +245,8 @@
 
 def test_model_params_equal_wo_param_search(ae, Xy):
     X, y = Xy
-<<<<<<< HEAD
     # Ensure y is 2D if needed
     y = _ensure_2d(y)
-=======
->>>>>>> a273831a
 
     # Setup without parameter search and with output scaling disabled
     ae.setup(
