import numpy as np
import pytest
import torch
from autoemulate.core.types import GaussianLike, TensorLike
<<<<<<< HEAD
from autoemulate.emulators import GaussianProcess
from autoemulate.transforms import (
    DiscreteFourierTransform,
    PCATransform,
    StandardizeTransform,
    VAETransform,
=======
from autoemulate.emulators.gaussian_process.exact import GaussianProcess
from autoemulate.transforms import PCATransform, StandardizeTransform, VAETransform
from autoemulate.transforms.base import (
    AutoEmulateTransform,
    _inverse_sample_gaussian_like,
    _is_affine_empirical,
    is_affine,
>>>>>>> 6d4a92fd
)
from sklearn.decomposition import PCA as SklearnPCA
from torch.distributions.transforms import ReshapeTransform


@pytest.mark.parametrize(
    ("transform", "expected_shape"),
    [
        (PCATransform(n_components=2), (20, 2)),
        (VAETransform(latent_dim=2), (20, 2)),
        (StandardizeTransform(), (20, 5)),
        (DiscreteFourierTransform(n_components=2), (20, 4)),
    ],
)
def test_transform_shapes(sample_data_y2d, transform, expected_shape):
    x, _ = sample_data_y2d
    transform.fit(x)
    z = transform(x)
    assert z.shape == expected_shape
    assert transform.inv(z).shape == (20, 5)


@pytest.mark.parametrize(
    ("transform", "affine"),
    [
        (PCATransform(n_components=2), True),
        (VAETransform(latent_dim=2), False),
        (StandardizeTransform(), True),
        # Only reshape event dims (exclude batch): 5 -> (5, 1)
        (ReshapeTransform(torch.Size([5]), torch.Size([5, 1])), True),
    ],
)
def test_is_transform_affine(sample_data_y2d, transform, affine):
    x, _ = sample_data_y2d
    if isinstance(transform, AutoEmulateTransform):
        transform.fit(x)
        assert transform.affine == affine
        assert is_affine(transform, x) == transform.affine
    assert _is_affine_empirical(transform, x) == affine


@pytest.mark.parametrize(
    ("transform"),
    [
        DiscreteFourierTransform(n_components=2),
        PCATransform(n_components=2),
        VAETransform(latent_dim=2),
        StandardizeTransform(),
    ],
)
def test_transform_inverse_for_gaussians(sample_data_y2d, transform):
    x, y = sample_data_y2d
    transform.fit(y)
    z = transform(y)
    gp = GaussianProcess(x, z)
    gp.fit(x, z)
    z_pred = gp.predict(x[: x.shape[0] // 2])
    for method in [transform._inverse_sample, transform._inverse_gaussian]:
        y_pred = method(z_pred)
        assert y_pred.mean.shape == (10, 2)


def test_standardize(sample_data_y2d):
    x, _ = sample_data_y2d
    std_transform = StandardizeTransform()
    std_transform.fit(x)

    # Test forward method
    z = std_transform(x)
    assert z.shape == (20, 5)
    assert torch.allclose(z.mean(dim=0), torch.zeros(5), atol=1e-6)
    assert torch.allclose(z.std(dim=0), torch.ones(5), atol=1e-6)

    # Test inverse method
    x_inv = std_transform.inv(z)
    assert isinstance(x_inv, torch.Tensor)
    assert x_inv.shape == (20, 5)
    assert torch.allclose(x_inv.mean(dim=0), x.mean(dim=0), atol=1e-6)
    assert torch.allclose(x_inv.std(dim=0), x.std(dim=0), atol=1e-6)


def test_pca(sample_data_y2d):
    pca = PCATransform(n_components=2)
    x, _ = sample_data_y2d
    pca.fit(x)
    skpca = SklearnPCA(n_components=2)
    skpca.fit(x)
    assert np.allclose(
        np.abs(pca.components.cpu().numpy()), np.abs(skpca.components_.T), atol=1e-6
    )

    # Test forward method
    z = pca(x)
    z_sk = skpca.transform(x)
    assert isinstance(z, torch.Tensor)
    assert z.shape == (20, 2)
    assert np.allclose(np.abs(z.cpu().numpy()), np.abs(z_sk), atol=1e-6)

    # Test inverse method
    x_inv = pca.inv(z)
    x_inv_sk = skpca.inverse_transform(z_sk)
    assert isinstance(x_inv, torch.Tensor)
    assert x_inv.shape == (20, 5)
    print(x_inv)
    print(x_inv_sk)
    assert np.allclose(x_inv.cpu().numpy(), x_inv_sk, atol=1e-6)


@pytest.mark.parametrize(
    ("loc", "scale", "expected_shape"),
    [
        (torch.zeros(4), torch.eye(4), (10, 10)),
        (torch.zeros(1, 4), torch.eye(4).repeat(1, 1, 1), (1, 10, 10)),
        (torch.zeros(3, 4), torch.eye(4).repeat(3, 1, 1), (3, 10, 10)),
    ],
)
def test_inverse_sample_gaussian_like(loc, scale, expected_shape):
    n = 100
    y_t = GaussianLike(loc, scale)
    pca = PCATransform(n_components=4)
    pca.fit(torch.randn(100, 10))

    y = _inverse_sample_gaussian_like(pca.inv, y_t, n_samples=n, full_covariance=False)
    assert isinstance(y.covariance_matrix, TensorLike)
    assert y.covariance_matrix.shape == expected_shape

    y = _inverse_sample_gaussian_like(pca.inv, y_t, n_samples=n, full_covariance=True)
    assert isinstance(y.covariance_matrix, TensorLike)
    assert y.covariance_matrix.shape == expected_shape<|MERGE_RESOLUTION|>--- conflicted
+++ resolved
@@ -2,14 +2,6 @@
 import pytest
 import torch
 from autoemulate.core.types import GaussianLike, TensorLike
-<<<<<<< HEAD
-from autoemulate.emulators import GaussianProcess
-from autoemulate.transforms import (
-    DiscreteFourierTransform,
-    PCATransform,
-    StandardizeTransform,
-    VAETransform,
-=======
 from autoemulate.emulators.gaussian_process.exact import GaussianProcess
 from autoemulate.transforms import PCATransform, StandardizeTransform, VAETransform
 from autoemulate.transforms.base import (
@@ -17,8 +9,8 @@
     _inverse_sample_gaussian_like,
     _is_affine_empirical,
     is_affine,
->>>>>>> 6d4a92fd
 )
+from autoemulate.transforms.discrete_fourier import DiscreteFourierTransform
 from sklearn.decomposition import PCA as SklearnPCA
 from torch.distributions.transforms import ReshapeTransform
 
