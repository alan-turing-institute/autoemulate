--- conflicted
+++ resolved
@@ -16,18 +16,11 @@
       "contributions": [
         "doc",
         "code",
-        "content"
+        "content",
+        "projectManagement
       ]
     },
     {
-<<<<<<< HEAD
-      "login": "projectManagement",
-      "name": "projectManagement",
-      "avatar_url": "https://avatars.githubusercontent.com/u/7088369?v=4",
-      "profile": "https://github.com/ProjectManagement",
-      "contributions": [
-        "projectManagement"
-=======
       "login": "mastoffel",
       "name": "martin",
       "avatar_url": "https://avatars.githubusercontent.com/u/7348440?v=4",
@@ -39,7 +32,6 @@
         "maintenance",
         "research",
         "review"
->>>>>>> 93251aba
       ]
     }
   ]
