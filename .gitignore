--- conflicted
+++ resolved
@@ -49,13 +49,9 @@
 
 # Ignore experimental exploratory data path
 autoemulate/experimental/exploratory/data
-<<<<<<< HEAD
-case_studies/blood_pressure/*.csv
-=======
 
 # Ignore case studies data by default
 case_studies/**/data/
 
 # Benchmarking data
-benchmarks/data/
->>>>>>> cecf95db
+benchmarks/data/