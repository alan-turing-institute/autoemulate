--- conflicted
+++ resolved
@@ -14,17 +14,6 @@
   # Ruff version.
   rev: v0.11.4
   hooks:
-<<<<<<< HEAD
-    # Run the linter.
-    - id: ruff
-      types_or: [ python, pyi ]
-      args: [ --fix ]
-      files: ^autoemulate/experimental|^tests/experimental
-    # Run the formatter.
-    - id: ruff-format
-      types_or: [ python, pyi ]
-      files: ^autoemulate/experimental|^tests/experimental
-=======
   # Run the linter.
   - id: ruff
     types_or: [ python, pyi ]
@@ -34,7 +23,6 @@
   - id: ruff-format
     types_or: [ python, pyi ]
     files: ^autoemulate/experimental/|^tests/experimental/
->>>>>>> 687ee68e
 - repo: https://github.com/RobertCraigie/pyright-python
   rev: v1.1.398
   hooks:
