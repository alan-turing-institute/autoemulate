from torch import nn
from torch.optim.lr_scheduler import LRScheduler

from autoemulate.core.device import TorchDeviceMixin
from autoemulate.core.types import DeviceLike, TensorLike
from autoemulate.data.utils import set_random_seed
from autoemulate.transforms.standardize import StandardizeTransform

from ..base import DropoutTorchBackend


class MLP(DropoutTorchBackend):
    """
    Multi-Layer Perceptron (MLP) emulator.

    MLP provides a simple deterministic emulator with optional model stochasticity
    provided by different weight initialization and dropout.
    """

    def __init__(
        self,
        x: TensorLike,
        y: TensorLike,
        standardize_x: bool = True,
        standardize_y: bool = True,
        activation_cls: type[nn.Module] = nn.ReLU,
        loss_fn_cls: type[nn.Module] = nn.MSELoss,
        epochs: int = 100,
        batch_size: int = 16,
        layer_dims: list[int] | None = None,
        weight_init: str = "default",
        scale: float = 1.0,
        bias_init: str = "default",
        dropout_prob: float | None = None,
        lr: float = 1e-2,
        params_size: int = 1,
        random_seed: int | None = None,
        device: DeviceLike | None = None,
        scheduler_cls: type[LRScheduler] | None = None,
        scheduler_params: dict | None = None,
    ):
        """
        Multi-Layer Perceptron (MLP) emulator.

        MLP provides a simple deterministic emulator with optional model stochasticity
        provided by different weight initialization and dropout.

        Parameters
        ----------
        x: TensorLike
            Input features.
        y: TensorLike
            Target values.
        activation_cls: type[nn.Module]
            Activation function to use in the hidden layers. Defaults to `nn.ReLU`.
        layer_dims: list[int] | None
            Dimensions of the hidden layers. If None, defaults to [32, 16].
            Defaults to None.
        weight_init: str
            Weight initialization method. Options are "default", "normal", "uniform",
            "zeros", "ones", "xavier_uniform", "xavier_normal", "kaiming_uniform",
            "kaiming_normal". Defaults to "default".
        scale: float
            Scale parameter for weight initialization methods. Used as:
            - gain for Xavier methods
            - std for normal distribution
            - bound for uniform distribution (range: [-scale, scale])
            - ignored for Kaiming methods (uses optimal scaling)
            Defaults to 1.0.
        bias_init: str
            Bias initialization method. Options: "zeros", "default":
                - "zeros" initializes biases to zero
                - "default" uses PyTorch's default uniform initialization
        dropout_prob: float | None
            Dropout probability for regularization. If None, no dropout is applied.
            Defaults to None.
        lr: float
            Learning rate for the optimizer. Defaults to 1e-2.
        params_size: int
            Number of parameters to predict per output dimension. Defaults to 1.
        random_seed: int | None
            Random seed for reproducibility. If None, no seed is set. Defaults to None.
        device: DeviceLike | None
            Device to run the model on (e.g., "cpu", "cuda", "mps"). Defaults to None.
        scheduler_cls: type[LRScheduler] | None
            Learning rate scheduler class. If None, no scheduler is used. Defaults to
            None.
        scheduler_params: dict | None
            Additional keyword arguments related to the scheduler.

        Raises
        ------
        ValueError
            If the input dimensions of `x` and `y` are not matrices.
        """
        TorchDeviceMixin.__init__(self, device=device)
        nn.Module.__init__(self)

        if random_seed is not None:
            set_random_seed(seed=random_seed)

        # Ensure x and y are tensors with correct dimensions
        x, y = self._convert_to_tensors(x, y)

        # Construct the MLP layers
        self.layer_dims = (
            [x.shape[1], *layer_dims] if layer_dims else [x.shape[1], 32, 16]
        )
        self.dropout_prob = dropout_prob
        self.activation_cls = activation_cls

        layers = []
        for idx, dim in enumerate(self.layer_dims[1:]):
            layers.append(nn.Linear(self.layer_dims[idx], dim, device=self.device))
            layers.append(self.activation_cls())
            if self.dropout_prob is not None:
                layers.append(nn.Dropout(p=self.dropout_prob))

        # Add final layer without activation
        num_tasks = y.shape[1]
<<<<<<< HEAD
        layers.append(
            nn.Linear(layer_dims[-1], num_tasks * params_size, device=self.device)
        )
=======
        layers.append(nn.Linear(self.layer_dims[-1], num_tasks, device=self.device))
>>>>>>> 5ae22c6e
        self.nn = nn.Sequential(*layers)

        # Finalize initialization
        self.weight_init = weight_init
        self.scale = scale
        self.bias_init = bias_init
        self._initialize_weights(self.weight_init, self.scale, self.bias_init)
        self.x_transform = StandardizeTransform() if standardize_x else None
        self.y_transform = StandardizeTransform() if standardize_y else None
        self.epochs = epochs
        self.loss_fn_cls = loss_fn_cls
        self.loss_fn = loss_fn_cls()
        self.lr = lr
        self.batch_size = batch_size
        self.optimizer = self.optimizer_cls(self.nn.parameters(), lr=self.lr)  # type: ignore[call-arg] since all optimizers include lr
        self.scheduler_cls = scheduler_cls
        self.scheduler_params = scheduler_params or {}
        self.scheduler_setup(self.scheduler_params)
        self.to(self.device)

    def forward(self, x):
        """Forward pass for the MLP."""
        return self.nn(x)

    @staticmethod
    def is_multioutput() -> bool:
        """MLP supports multi-output."""
        return True

    @staticmethod
    def get_tune_params():
        """Return a dictionary of hyperparameters to tune."""
        scheduler_specs = MLP.get_scheduler_params()
        return {
            "epochs": [100, 200],
            "layer_dims": [[8, 4], [16, 8], [32, 16], [64, 32, 16]],
            "lr": [5e-1, 2e-1, 1e-1, 1e-2, 1e-3],
            "batch_size": [16, 32],
            "weight_init": ["default", "normal"],
            "scale": [0.1, 1.0],
            "bias_init": ["default", "zeros"],
            "dropout_prob": [0.3, None],
            "scheduler_cls": scheduler_specs["scheduler_cls"],
            "scheduler_params": scheduler_specs["scheduler_params"],
        }<|MERGE_RESOLUTION|>--- conflicted
+++ resolved
@@ -118,13 +118,9 @@
 
         # Add final layer without activation
         num_tasks = y.shape[1]
-<<<<<<< HEAD
         layers.append(
-            nn.Linear(layer_dims[-1], num_tasks * params_size, device=self.device)
+            nn.Linear(self.layer_dims[-1], num_tasks * params_size, device=self.device)
         )
-=======
-        layers.append(nn.Linear(self.layer_dims[-1], num_tasks, device=self.device))
->>>>>>> 5ae22c6e
         self.nn = nn.Sequential(*layers)
 
         # Finalize initialization
