--- conflicted
+++ resolved
@@ -1011,10 +1011,6 @@
         if n_params > 1:
             plt.subplots_adjust(top=0.9)  # Make room for suptitle
 
-<<<<<<< HEAD
-
-=======
->>>>>>> a751d9a1
     def _plot_wave_evolution(self, df, impl_scores):
         """
         Plot matching Figure 6 style with:
