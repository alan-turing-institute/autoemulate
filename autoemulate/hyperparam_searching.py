--- conflicted
+++ resolved
@@ -61,21 +61,14 @@
     """
 
     if hasattr(model, "transformer"):
-<<<<<<< HEAD
         # If 'model' is a Pipeline with transformer, we need to fit the transformer, before performing the search.
 
         # Note that if the pipeline has transformer 'model' is a InputOutputPipeline
         # where 'regressor' is the Input Pipeline (containing the model) and 'transformer' is the Output Pipeline
 
         # Fit the transformer to the output data and transform the output data
+        y = _ensure_2d(y) #data expected to be 2D for transformer
         y = model.transformer.fit_transform(y)
-=======
-        # data expected to be 2D for transformer
-        y = _ensure_2d(y)
-        # the transformer is non trainable so this will only scale the data
-        model.transformer.fit(y)
-        y = model.transformer.transform(y)
->>>>>>> a273831a
         regressor = model.regressor
     else:
         regressor = model
