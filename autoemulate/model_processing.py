--- conflicted
+++ resolved
@@ -2,13 +2,7 @@
 from sklearn.multioutput import MultiOutputRegressor
 from sklearn.pipeline import Pipeline
 from sklearn.compose import TransformedTargetRegressor
-<<<<<<< HEAD
 from autoemulate.preprocess_target import get_dim_reducer, TargetPCA,VAEOutputPreprocessor
-
-=======
-from autoemulate.preprocess_target import get_dim_reducer
-from preprocess_target import VAEOutputPreprocessor
->>>>>>> 21142b80
 
 def _turn_models_into_multioutput(models, y):
     """Turn single output models into multioutput models if y is 2D.
@@ -78,8 +72,6 @@
                 ("Dimentionality reducer for output ",reducer)
             )
 
-        print(reduce_dim,reduce_dim_output,reducer)
-
         # Add X preprocessing steps
         if scale:
             steps.append(("scaler", scaler))
@@ -159,10 +151,6 @@
     )
     return models_scaled
 
-<<<<<<< HEAD
-
-
-
 
 class AutoEmulatePipeline(Pipeline):
     """Pipeline that can modify both X and y, while preserving all Pipeline attributes."""
@@ -263,43 +251,4 @@
         # Then score using the X pipeline or parent Pipeline
         if hasattr(self, "x_pipeline"):
             return self.x_pipeline.score(X_temp, y_temp, sample_weight)
-        return super().score(X_temp, y_temp, sample_weight)
-=======
-def get_dim_reducer(name, n_components=8, encoding_dim=8, hidden_layers=None, 
-                   epochs=1200, batch_size=32, beta=1.0, verbose=False):
-    """
-    Factory function to get a dimensionality reducer based on name.
-    
-    Parameters
-    ----------
-    name : str or None
-        Name of the dimensionality reducer to use.
-        Options:
-        - 'PCA': Principal Component Analysis
-        - 'AE': Autoencoder
-        - 'VAE': Variational Autoencoder
-        - None: No dimensionality reduction (returns None)
-        
-    Returns
-    -------
-    dim_reducer : object or None
-        Scikit-learn compatible dimensionality reducer or None if name is None.
-    """
-    if name is None:
-        return None
-    
-    # Return the appropriate dimensionality reducer
-    if name == 'PCA': 
-        return PCA(n_components=8)
-
-    elif name == 'VAE':
-        return VAEOutputPreprocessor(
-            encoding_dim=8,
-            hidden_layers=[64, 32],
-            epochs=1200,
-            batch_size=32,
-            verbose=False
-        )
-    else:
-        raise ValueError(f"Unknown dimensionality reducer: {name}")
->>>>>>> 21142b80
+        return super().score(X_temp, y_temp, sample_weight)