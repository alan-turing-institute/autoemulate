import logging
import warnings

import torch
from torch.distributions.multivariate_normal import MultivariateNormal

from autoemulate.core.device import TorchDeviceMixin
from autoemulate.core.results import Result
from autoemulate.core.types import DeviceLike, DistributionLike, TensorLike
from autoemulate.data.utils import set_random_seed
from autoemulate.emulators import TransformedEmulator, get_emulator_class
from autoemulate.simulations.base import Simulator

logging.basicConfig(level=logging.INFO)
logger = logging.getLogger("autoemulate")


class HistoryMatching(TorchDeviceMixin):
    r"""
    History Matching class for model calibration.

    History matching is a model calibration method, which uses observed data to
    rule out ``implausible`` parameter values. The implausibility metric is:

    .. math::

        I_i(\bar{x_0}) = \frac{|z_i - \mathbb{E}(f_i(\bar{x_0}))|}
        {\sqrt{\text{Var}[z_i - \mathbb{E}(f_i(\bar{x_0}))]}}

    Queried parameters above a given implausibility threshold are ruled out (RO)
    whereas all other parameters are marked as not ruled out yet (NROY).
    """

    def __init__(
        self,
        observations: dict[str, tuple[float, float]] | dict[str, float],
        threshold: float = 3.0,
        model_discrepancy: float = 0.0,
        rank: int = 1,
        device: DeviceLike | None = None,
    ):
        """
        Initialize the history matching object.

        Parameters
        ----------
        observations: dict[str, tuple[float, float] | dict[str, float]
            For each output variable, specifies observed [value, noise] (with noise
            specified as variances). In case of no uncertainty in observations, provides
            just the observed value.
        threshold: float
            Implausibility threshold (query points with implausibility scores that
            exceed this value are ruled out). Defaults to 3, which is considered
            a good value for simulations with a single output.
        model_discrepancy: float
            Additional variance to include in the implausibility calculation.
        rank: int
            Scoring method for multi-output problems. Must be 1 <= rank <= n_outputs.
            When the implausibility scores are ordered across outputs, it indicates
            which rank to use when determining whether the query point is NROY. The
            default of ``1`` indicates that the largest implausibility will be used.
        device: DeviceLike | None
            The device to use. If None, the default torch device is returned.
        """
        TorchDeviceMixin.__init__(self, device=device)

        self.threshold = threshold
        self.discrepancy = model_discrepancy
        self.out_dim = len(observations)

        if rank > self.out_dim or rank < 1:
            raise ValueError(
                f"Rank ({rank}) is outside valid range between 1 and output dimension "
                f"of simulator ({self.out_dim})",
            )
        self.rank = rank

        # Save mean and variance of observations, shape: [1, n_outputs]
        self.obs_means, self.obs_vars = self._process_observations(observations)

    def _process_observations(
        self,
        observations: dict[str, tuple[float, float]] | dict[str, float],
    ) -> tuple[TensorLike, TensorLike]:
        """
        Turn observations into tensors of shape [1, n_inputs].

        Parameters
        ----------
        observations: dict[str, tuple[float, float] | dict[str, float]
            For each output variable, specifies observed [value, noise] (with noise
            specified as variances). In case of no uncertainty in observations, provides
            just the observed value.

        Returns
        -------
        tuple[TensorLike, TensorLike]
            Tensors of observations and the associated noise (which can be 0) specified
            as variances.
        """
        values = torch.tensor(list(observations.values()), device=self.device)

        # No variance
        if values.ndim == 1:
            means = values
            variances = torch.zeros_like(means, device=self.device)
        # Values are (mean, variance)
        elif values.ndim == 2:
            means = values[:, 0]
            variances = values[:, 1]
        else:
            msg = "Observations must be either float or tuple of two floats."
            raise ValueError(msg)

        # Reshape observation tensors for broadcasting
        return means.view(1, -1), variances.view(1, -1)

    def _create_nroy_mask(self, implausibility: TensorLike) -> TensorLike:
        """
        Create mask for NROY points based on rank.

        Parameters
        ----------
        implausibility: TensorLike
            Tensor of implausibility scores for tested parameters.

        Returns
        -------
        TensorLike
            Tensor indicating whether each implausability score is NROY
            given self.rank and self.threshold values.
        """
        # Sort implausibilities for each sample (descending)
        I_sorted, _ = torch.sort(implausibility, dim=1, descending=True)
        # The rank-th highest output implausibility must be <= threshold
        return I_sorted[:, self.rank - 1] <= self.threshold

    def get_nroy(
        self, implausibility: TensorLike, x: TensorLike | None = None
    ) -> TensorLike:
        """
        Get indices of NROY points from implausibility scores.

        If `x` is provided, returns parameter values at NROY indices.

        Parameters
        ----------
        implausibility: TensorLike
            Tensor of implausibility scores for tested input parameters.
        x: Tensorlike | None
            Optional tensor of scored input parameters.

        Returns
        -------
        TensorLike
            Indices of NROY points or `x` parameters at NROY indices.
        """
        nroy_mask = self._create_nroy_mask(implausibility)
        idx = torch.where(nroy_mask)[0]
        if x is None:
            return idx
        return x[idx]

    def get_ro(
        self, implausibility: TensorLike, x: TensorLike | None = None
    ) -> TensorLike:
        """
        Get indices of RO points from implausibility scores.

        If `x` is provided, returns parameter values at RO indices.

        Parameters
        ----------
        implausibility: TensorLike
            Tensor of implausibility scores for tested input parameters.
        x: Tensorlike | None
            Optional tensor of scored iput parameters.

        Returns
        -------
        TensorLike
            Indices of RO points or `x` parameters at RO indices.
        """
        nroy_mask = self._create_nroy_mask(implausibility)
        idx = torch.where(~nroy_mask)[0]
        if x is None:
            return idx
        return x[idx]

    def calculate_implausibility(
        self,
        pred_means: TensorLike,  # [n_samples, n_outputs]
        pred_vars: TensorLike,  # [n_samples, n_outputs]
    ) -> TensorLike:
        """
        Calculate implausibility scores.

        Parameters
        ----------
        pred_means: TensorLike
            Tensor of prediction means [n_samples, n_outputs]
        pred_vars: TensorLike
            Tensor of prediction variances [n_samples, n_outputs].

        Returns
        -------
        TensorLike
            Tensor of implausibility scores.
        """
        # Additional variance due to model discrepancy (defaults to 0)
        discrepancy = torch.full_like(
            self.obs_vars, self.discrepancy, device=self.device
        )

        # Calculate total variance
        Vs = pred_vars + discrepancy + self.obs_vars

        # Calculate implausibility
        return torch.abs(self.obs_means - pred_means) / torch.sqrt(Vs)

    @staticmethod
    def generate_param_bounds(
        nroy_x: TensorLike,
        buffer_ratio: float = 0.05,
        param_names: list[str] | None = None,
        min_samples: int = 1,
    ) -> dict[str, tuple[float, float]] | None:
        """
        Generate lower/upper parameter bounds as min/max of NROY samples.

        Parameters
        ----------
        nroy_x: TensorLike
            A tensor of NROY parameter samples [n_samples, n_inputs].
        buffer_ratio: float
            A scaling factor used to expand the bounds of the (NROY) parameter space.
            It is applied as a ratio of the range (max_val - min_val) of each input
            parameter to create a buffer around the NROY minimum and maximum values.
        param_names: list[str] | None
            Optional list of parameter names. If None, uses default `["x1", ..., "xn"]`.
        min_samples: int
            Minimum number of samples needed to generate new bounds.

        Returns
        -------
        dict[str, [float, float]] | None
            The generated [lower, upper] parameter bounds. Returns None if there are
            not enough samples to generate bounds from.
        """
        if param_names is None:
            param_names = [f"x{i + 1}" for i in range(nroy_x.shape[1])]

        if nroy_x.shape[0] > min_samples:
            min_val = torch.min(nroy_x, dim=0).values
            max_val = torch.max(nroy_x, dim=0).values
            buffer = (max_val - min_val) * buffer_ratio
            lower_bound = min_val - buffer
            upper_bound = max_val + buffer

            return {
                param: (lower_bound[i].item(), upper_bound[i].item())
                for i, param in enumerate(param_names)
            }
        return None


class HistoryMatchingWorkflow(HistoryMatching):
    """
    History Matching Workflow class.

    Run history matching workflow:
    - sample parameter values to test from the current NROY parameter space
    - use emulator to rule out implausible parameters and update NROY space
    - make predictions for a subset the NROY parameters using the simulator
    - refit the emulator using the simulated data
    """

    def __init__(  # noqa: PLR0913 allow too many arguments since all currently required
        self,
        simulator: Simulator,
        result: Result,
        observations: dict[str, tuple[float, float]] | dict[str, float],
        threshold: float = 3.0,
        model_discrepancy: float = 0.0,
        rank: int = 1,
        train_x: TensorLike | None = None,
        train_y: TensorLike | None = None,
        parameter_idx: list[int] | None = None,
        device: DeviceLike | None = None,
        random_seed: int | None = None,
    ):
        """
        Initialize the history matching workflow object.

        Parameters
        ----------
        simulator: Simulator
            A simulator.
        result: Result
            A Result object containing the pre-trained emulator and its parameters.
        observations: dict[str, tuple[float, float] | dict[str, float]
            For each output variable, specifies observed [value, noise] (with noise
            specified as variances). In case of no uncertainty in observations, provides
            just the observed value.
        threshold: float
            Implausibility threshold (query points with implausibility scores that
            exceed this value are ruled out). Defaults to 3, which is considered
            a good value for simulations with a single output.
        model_discrepancy: float
            Additional variance to include in the implausibility calculation.
        rank: int
            Scoring method for multi-output problems. Must be 1 <= rank <= n_outputs.
            When the implausibility scores are ordered across outputs, it indicates
            which rank to use when determining whether the query point is NROY. The
            default val of ``1`` indicates that the largest implausibility will be used.
        train_x: TensorLike | None
            Optional tensor of input data the emulator was trained on.
        train_y: TensorLike | None
            Optional tensor of output data the emulator was trained on.
        parameter_idx: list[int] | None
            Optional list of indices of parameters that are not constant (min != max).
            If not provided, these indices are inferred from the simulator's
            `parameters_range` attribute.
        device: DeviceLike | None
            The device to use. If None, the default torch device is returned.
        random_seed: int | None
            Optional random seed for reproducibility. If None, no seed is set.
        """
        super().__init__(observations, threshold, model_discrepancy, rank, device)
        self.simulator = simulator
        if random_seed is not None:
            set_random_seed(seed=random_seed)
        self.result = result
        self.emulator = result.model
        self.emulator.device = self.device

        # New data is simulated in `run()` and appended here
        # It can be used to refit the emulator
        if train_x is not None and train_y is not None:
            self.train_x = train_x.float().to(self.device)
            self.train_y = train_y.float().to(self.device)
        else:
            self.train_x = torch.empty((0, self.simulator.in_dim), device=self.device)
            self.train_y = torch.empty((0, self.simulator.out_dim), device=self.device)

        # NROY samples are also generated in `run()` and used in `cloud_sample()`
        # We only ever use the most recent NROY samples
        # This means `self.nroy_samples` gets overwritten each time `run()` is called
        self.nroy_samples = None
        self.wave_results = []
        if parameter_idx is not None:
            self.parameter_idx = parameter_idx
        else:
            self.parameter_idx = [
                i
                for i, (_, (val_min, val_max)) in enumerate(
                    self.simulator.parameters_range.items()
                )
                if val_min != val_max
            ]

    def _is_within_bounds(
        self, sample: TensorLike, bounds_dict: dict[str, tuple[float, float]]
    ) -> bool:
        """
        Check if `sample` is within the bounds defined in `bounds_dict`.

        Parameters
        ----------
        sample: torch.Tensor
            A single sample of input parameters to check, shape [1, in_dim].
        bounds_dict: dict of {param_name: [lower, upper]}
            A dictionary of parameter bounds for each parameter.

        Returns
        -------
        bool
            True if the sample is within the bounds, False otherwise.
        """
        sample = sample.squeeze(0)  # shape: [in_dim]
        lowers = torch.tensor(
            [bounds[0] for bounds in bounds_dict.values()],
            dtype=sample.dtype,
            device=sample.device,
        )
        uppers = torch.tensor(
            [bounds[1] for bounds in bounds_dict.values()],
            dtype=sample.dtype,
            device=sample.device,
        )
        return bool(torch.all((sample >= lowers) & (sample <= uppers)).item())

    def _sample_within_bounds(
        self,
        dist: DistributionLike,
        bounds: dict[str, tuple[float, float]],
        n: int,
        constant_params: dict[int, float] | None = None,
        sample_params_idx: list[int] | None = None,
    ) -> list[TensorLike]:
        """
        Sample from distribution until `n` valid samples within the bounds are obtained.

        Handles constant parameters by inserting their values at the correct indices.

        Parameters
        ----------
        dist: DistributionLike
            A distribution to sample from, e.g., MultivariateNormal.
        bounds: dict[str, tuple[float, float]]
            A dictionary of [min, max] parameter bounds for each sampled parameter.
        n: int
            The number of samples to generate.
        constant_params: dict[int, float] | None
            A dictionary of constant parameter indices and their values.
        sample_params_idx: list[int]
            Indices of parameters that are not constant.

        Returns
        -------
        list[TensorLike]
            A list of valid samples that are within the bounds.
        """
        param_dim = len(bounds)
        if sample_params_idx is None:
            sample_params_idx = list(range(len(bounds)))

        valid_samples = []
        while len(valid_samples) < n:
            n_remaining = n - len(valid_samples)
            samples = dist.sample((n_remaining,))
            full = torch.empty(
                (n_remaining, param_dim),
                dtype=samples.dtype,
                device=samples.device,
            )
            if constant_params:
                const_idx = list(constant_params.keys())
                const_vals = torch.tensor(
                    list(constant_params.values()),
                    dtype=samples.dtype,
                    device=samples.device,
                )
                full[:, const_idx] = const_vals
            full[:, sample_params_idx] = samples
            valid_samples.extend([s for s in full if self._is_within_bounds(s, bounds)])
        return valid_samples

    def cloud_sample(self, n: int, scaling_factor: float = 0.1) -> TensorLike:
        """
        Generate `n` additional parameter samples using cloud sampling.

        Handles fixed parameters (min == max) by not sampling those. The constant
        values are inserted at the correct indices in the sampled tensor.

        Parameters
        ----------
        n: int
            The number of samples to generate.
        scaling_factor: float
            The standard deviation of the Gaussian to sample from in cloud sampling is
            set to: `parameter range * scaling_factor`.

        Returns
        -------
        TensorLike
            A tensor of sampled (and potentially constant) parameters [n, in_dim].
        """
        assert isinstance(self.nroy_samples, TensorLike)

        bounds = self.generate_param_bounds(self.nroy_samples, buffer_ratio=0.0)
        assert bounds is not None

        # Identify constant parameters
        min_vals = torch.tensor([b[0] for b in bounds.values()], device=self.device)
        max_vals = torch.tensor([b[1] for b in bounds.values()], device=self.device)
        is_constant = min_vals == max_vals
        constant_params = {
            i: min_vals[i].item() for i, fixed in enumerate(is_constant) if fixed
        }
        sample_params_idx = [i for i, fixed in enumerate(is_constant) if not fixed]

        # If all parameters are constant just return the constant sample n times
        if len(sample_params_idx) == 0:
            msg = "All parameters are constant, cannot sample from them."
            raise ValueError(msg)

        # Only use non-constant parameters for mean and covariance to sample from
        nroy_params_to_sample = self.nroy_samples[:, sample_params_idx]
        stdev = (
            nroy_params_to_sample.max(dim=0).values
            - nroy_params_to_sample.min(dim=0).values
        ) * scaling_factor
        covariance_matrix = torch.diag(stdev**2)

        # Shuffle the order of means to sample from
        num_means = nroy_params_to_sample.shape[0]
        perm = torch.randperm(num_means, device=nroy_params_to_sample.device)

        # Determine how many samples to draw for each mean, handle remainder
        min_samples_per_mean = n // num_means
        remainder_to_sample = n % num_means

        all_valid_samples = []
        for i, mean in enumerate(nroy_params_to_sample[perm]):
            n_samples = min_samples_per_mean + (1 if i < remainder_to_sample else 0)
            mvn = MultivariateNormal(mean, covariance_matrix)
            all_valid_samples.extend(
                self._sample_within_bounds(
                    mvn, bounds, n_samples, constant_params, sample_params_idx
                )
            )

        return torch.stack(all_valid_samples, dim=0)

    def generate_samples(
        self, n: int, scaling_factor: float = 0.1
    ) -> tuple[TensorLike, TensorLike]:
        """
        Generate parameter samples and evaluate implausibility.

        Draw `n` samples either from the simulator min/max parameter bounds or
        using cloud sampling centered at NROY samples. Evaluate sample
        implausability using emulator predictions.

        Parameters
        ----------
        n: int
            The number of parameter samples to generate.
        scaling_factor: float
            The standard deviation of the Gaussian used in cloud sampling is
            set to: `parameter range * scaling_factor`.

        Returns
        -------
        tuple[TensorLike, TensorLike]
            A tensor of tested input parameters and their implausability scores.
        """
        # Generate `n` parameter samples (use simulator if have no NROY samples)
        if self.nroy_samples is None:
            test_x = self.simulator.sample_inputs(n).to(self.device)
        else:
            test_x = self.cloud_sample(n, scaling_factor).to(self.device)

        # Rule out implausible parameters from samples using an emulator,
        # only use the parameters that change
        mean, variance = self.emulator.predict_mean_and_variance(
            test_x[:, self.parameter_idx]
        )
        assert variance is not None
        impl_scores = self.calculate_implausibility(mean, variance)

        return test_x, impl_scores

    def sample_tensor(self, n: int, x: TensorLike) -> TensorLike:
        """
        Randomly sample `n` rows from `x`.

        Parameters
        ----------
        n: int
            The number of samples to draw.
        x: TensorLike
            The tensor to sample from.

        Returns
        -------
        TensorLike
            A tensor of samples with `n` rows.
        """
        if x.shape[0] < n:
            warnings.warn(
                f"Number of tensor rows {x.shape[0]} is less than {n} samples.",
                stacklevel=2,
            )
        idx = torch.randperm(x.shape[0], device=self.device)[:n]
        return x[idx]

    def simulate(self, x: TensorLike) -> tuple[TensorLike, TensorLike]:
        """
        Simulate `x` parameter inputs and filter out failed simulations.

        Parameters
        ----------
        x: TensorLike
            A tensor of parameters to simulate [n_samples, n_inputs].

        Returns
        -------
        tuple[TensorLike, TensorLike]
            Tensors of succesfully simulated input parameters and predictions.
        """
        # if simulation fails, returned y and x have fewer rows than input x
        y, x = self.simulator.forward_batch_skip_failures(x)
        y = y.to(self.device)
        x = x.to(self.device)

        self.train_y = torch.cat([self.train_y, y], dim=0)
        self.train_x = torch.cat([self.train_x, x], dim=0)

        return x, y

    def refit_emulator(self, x: TensorLike, y: TensorLike) -> None:
        """
        Refit the emulator on the provided data.

        Parameters
        ----------
        x: TensorLike
            Tensor of input data to refit the emulator on.
        y: TensorLike
            Tensor of output data to refit the emulator on.
        """
        # Create a fresh model with the same configuration
        self.emulator = TransformedEmulator(
            x.float(),
            y.float(),
            model=get_emulator_class(self.result.model_name),
            x_transforms=self.result.x_transforms,
            y_transforms=self.result.y_transforms,
            device=self.device,
            **self.result.params,
        )

        self.emulator.fit(x, y)

    def run(  # noqa: PLR0913
        self,
        n_simulations: int = 100,
        n_test_samples: int = 10000,
        max_retries: int = 3,
        scaling_factor: float = 0.1,
        refit_emulator: bool = False,
        refit_on_all_data: bool = False,
    ) -> tuple[TensorLike, TensorLike]:
        """
        Run a wave of the history matching workflow.

        Parameters
        ----------
        n_simulations: int
            Number of simulations to run.
        n_test_samples: int
            Number of input parameters to test for implausibility with the emulator.
            Parameters to simulate are sampled from this NROY subset.
        max_retries: int
            Maximum number of times to try to generate `n_simulations` NROY parameters.
            That is the maximum number of times to repeat the following steps:
<<<<<<< HEAD
                - draw `n_test_samples` parameters (use cloud sampling if possible)
                - use emulator to make predictions for those parameters
                - score implausability of parameters given predictions
                - identify NROY parameters within this set
        scaling_factor: float
            The standard deviation of the Gaussian to sample from in cloud sampling is
            set to: `parameter range * scaling_factor`.
        refit_emulator: bool
            Whether to refit the emulator at the end of the run. Defaults to False.
        refit_on_all_data: bool
            Whether to refit the emulator on all available data or just the data
            available from the most recent simulation run. Defaults to False.
=======
            - draw `n_test_samples` parameters
            - use emulator to make predictions for those parameters
            - score implausability of parameters given predictions
            - identify NROY parameters within this set
        buffer_ratio: float
            A scaling factor used to expand the bounds of the (NROY) parameter space.
            It is applied as a ratio of the range (max_val - min_val) of each input
            parameter to create a buffer around the NROY minimum and maximum values
            when updating the simulator parameter bounds.
>>>>>>> 14c27359

        Returns
        -------
        tuple[TensorLike, TensorLike]
            A tensor of tested input parameters and their implausibility scores from
            which simulation samples were then selected.
        """
        msg = (
            f"Running history matching wave with {n_simulations} simulations and "
            f"{n_test_samples} test samples"
        )
        logger.debug(msg)

        test_parameters_list, impl_scores_list, nroy_parameters_list = (
            [],
            [],
            [torch.empty((0, self.simulator.in_dim), device=self.device)],
        )

        retries = 0
        while torch.cat(nroy_parameters_list, 0).shape[0] < n_simulations:
            if retries == max_retries:
                msg = (
                    f"Could not generate n_simulations ({n_simulations}) samples "
                    f"that are NROY after {max_retries} retries. "
                    f"Only {torch.cat(nroy_parameters_list, 0).shape[0]} "
                    "samples generated."
                )
                raise Warning(msg)
                break

            # Generate `n_test_samples` with implausability scores, identify NROY
            test_parameters, impl_scores = self.generate_samples(
                n_test_samples, scaling_factor
            )
            nroy_parameters = self.get_nroy(impl_scores, test_parameters)

            # Store results
            nroy_parameters_list.append(nroy_parameters)
            test_parameters_list.append(test_parameters)
            impl_scores_list.append(impl_scores)

            msg = (
                f"Generated {nroy_parameters.shape[0]} NROY samples on try "
                f"{retries + 1}, have {torch.cat(nroy_parameters_list, 0).shape[0]} "
                f"total NROY samples so far."
            )
            logger.debug(msg)

            retries += 1

        # Next time that call run(), will sample using these NROY points
        self.nroy_samples = torch.cat(nroy_parameters_list, 0)

        # Randomly pick at most `n_simulations` parameters from NROY to simulate
        nroy_simulation_samples = self.sample_tensor(n_simulations, self.nroy_samples)

        # Make predictions using simulator (this updates self.x_train and self.y_train)
        x, y = self.simulate(nroy_simulation_samples)

        # Optionally refit the emulator using the most recent simulations or all data
        if refit_emulator:
            data_msg = "all data" if refit_on_all_data else "most recent data"
            msg = f"Refitting emulator on {data_msg}."
            logger.info(msg)
            if refit_on_all_data:
                self.refit_emulator(self.train_x[:, self.parameter_idx], self.train_y)
            else:
                self.refit_emulator(x[:, self.parameter_idx], y)

        # Return test parameters and impl scores for this run/wave
        return torch.cat(test_parameters_list, 0), torch.cat(impl_scores_list, 0)

    def run_waves(  # noqa: PLR0913
        self,
        n_waves: int = 5,
        frac_nroy_stop: float = 0.9,
        n_simulations: int = 100,
        n_test_samples: int = 10000,
        max_retries: int = 3,
        scaling_factor: float = 0.1,
        refit_emulator_on_last_wave: bool = False,
        refit_on_all_data: bool = False,
    ) -> list[tuple[TensorLike, TensorLike]]:
        """
        Run multiple waves of the history matching workflow.

        Refits the emulator after each wave (except the last), using all available data.

        Parameters
        ----------
        n_waves: int
            The maximum number of waves to run.
        frac_nroy_stop: float
            Fraction of NROY samples to stop at. If less than this fraction of
            NROY samples is reached, the workflow stops.
        n_simulations: int
            Number of simulations to run in each wave.
        n_test_samples: int
            Number of input parameters to test for implausibility with the emulator.
            Parameters to simulate are sampled from this NROY subset.
        max_retries: int
            Maximum number of times to try to generate `n_simulations` NROY parameters.
            That is the maximum number of times to repeat the following steps:
                - draw `n_test_samples` parameters (use cloud sampling if possible)
                - use emulator to make predictions for those parameters
                - score implausibility of parameters given predictions
                - identify NROY parameters within this set
        scaling_factor: float
            The standard deviation of the Gaussian to sample from in cloud sampling is
            set to: `parameter range * scaling_factor`.
        refit_emulator_on_last_wave: bool
            Whether to refit the emulator after the last wave. Defaults to False.
        refit_on_all_data: bool
            Whether to refit the emulator on all available data after each wave
            or just the data from the most recent simulation run. Defaults to False.

        Returns
        -------
        tuple[TensorLike, TensorLike]
            A tensor of tested input parameters and their implausibility scores.
        """
        self.wave_results = []
        for i in range(n_waves):
            logger.info("Running history matching wave %d/%d", i + 1, n_waves)
            refit_emulator = i != n_waves - 1 or refit_emulator_on_last_wave
            test_x, impl_scores = self.run(
                n_simulations=n_simulations,
                n_test_samples=n_test_samples,
                max_retries=max_retries,
                scaling_factor=scaling_factor,
                refit_emulator=refit_emulator,
                refit_on_all_data=refit_on_all_data,
            )

            if len(test_x) < n_simulations or len(impl_scores) < n_simulations:
                msg = (
                    f"Not enough parameters or impl scores generated in wave {i + 1}"
                    f"/{n_waves}. Stopping history matching workflow. Results are "
                    f"stored until wave {i}/{n_waves}."
                )
                logger.warning(msg)
                break

            self.wave_results.append((test_x, impl_scores))

            # Get NROY points from impl scores and check fraction
            nroy_x = self.get_nroy(impl_scores, test_x)
            nroy_frac = nroy_x.shape[0] / test_x.shape[0]
            logger.info(
                "Wave %d/%d: NROY fraction is %.2f%%",
                i + 1,
                n_waves,
                nroy_frac * 100,
            )
            if nroy_frac > frac_nroy_stop:
                logger.info(
                    "Stopping history matching workflow at wave %d/%d "
                    "with NROY fraction %.2f%% < %.2f%%",
                    i + 1,
                    n_waves,
                    nroy_frac * 100,
                    frac_nroy_stop * 100,
                )
                break

        return self.wave_results<|MERGE_RESOLUTION|>--- conflicted
+++ resolved
@@ -646,7 +646,6 @@
         max_retries: int
             Maximum number of times to try to generate `n_simulations` NROY parameters.
             That is the maximum number of times to repeat the following steps:
-<<<<<<< HEAD
                 - draw `n_test_samples` parameters (use cloud sampling if possible)
                 - use emulator to make predictions for those parameters
                 - score implausability of parameters given predictions
@@ -659,17 +658,6 @@
         refit_on_all_data: bool
             Whether to refit the emulator on all available data or just the data
             available from the most recent simulation run. Defaults to False.
-=======
-            - draw `n_test_samples` parameters
-            - use emulator to make predictions for those parameters
-            - score implausability of parameters given predictions
-            - identify NROY parameters within this set
-        buffer_ratio: float
-            A scaling factor used to expand the bounds of the (NROY) parameter space.
-            It is applied as a ratio of the range (max_val - min_val) of each input
-            parameter to create a buffer around the NROY minimum and maximum values
-            when updating the simulator parameter bounds.
->>>>>>> 14c27359
 
         Returns
         -------
