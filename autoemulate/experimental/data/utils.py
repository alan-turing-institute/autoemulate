--- conflicted
+++ resolved
@@ -13,11 +13,7 @@
 
 
 class ConversionMixin:
-<<<<<<< HEAD
-    """Mixin class to convert input data to pytorch Datasets and DataLoaders."""
-=======
     """Mixin class to convert input data to PyTorch Datasets and DataLoaders."""
->>>>>>> b1840bc6
 
     @classmethod
     def _convert_to_dataset(
@@ -25,11 +21,7 @@
         x: InputLike,
         y: InputLike | None = None,
     ) -> Dataset:
-<<<<<<< HEAD
-        """Convert input data to pytorch Dataset."""
-=======
         """Convert input data to PyTorch Dataset."""
->>>>>>> b1840bc6
         # Convert input to Dataset if not already
         if isinstance(x, np.ndarray):
             x = torch.tensor(x, dtype=torch.float32)
@@ -62,11 +54,7 @@
         batch_size: int = 16,
         shuffle: bool = True,
     ) -> DataLoader:
-<<<<<<< HEAD
-        """Convert input data to pytorch DataLoaders."""
-=======
         """Convert input data to PyTorch DataLoaders."""
->>>>>>> b1840bc6
         if isinstance(x, DataLoader) and y is None:
             dataloader = x
         elif isinstance(x, DataLoader) and y is not None:
