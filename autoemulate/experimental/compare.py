import warnings

<<<<<<< HEAD
import matplotlib.pyplot as plt
import pandas as pd
import torchmetrics
=======
import numpy as np
import tqdm
from sklearn.model_selection import BaseCrossValidator, KFold
>>>>>>> 18f6ea31

from autoemulate.experimental.data.utils import ConversionMixin, set_random_seed
from autoemulate.experimental.device import TorchDeviceMixin
from autoemulate.experimental.emulators import ALL_EMULATORS
from autoemulate.experimental.emulators.base import Emulator
<<<<<<< HEAD
from autoemulate.experimental.emulators.transformed.base import TransformedEmulator
from autoemulate.experimental.model_selection import evaluate
from autoemulate.experimental.plotting import (
    calculate_subplot_layout,
    display_figure,
    plot_xy,
)
from autoemulate.experimental.results import Result, Results
from autoemulate.experimental.transforms.base import AutoEmulateTransform
from autoemulate.experimental.transforms.standardize import StandardizeTransform
=======
from autoemulate.experimental.logging_config import configure_logging
from autoemulate.experimental.model_selection import cross_validate
>>>>>>> 18f6ea31
from autoemulate.experimental.tuner import Tuner
from autoemulate.experimental.types import DeviceLike, DistributionLike, InputLike


<<<<<<< HEAD
class AutoEmulate(ConversionMixin, TorchDeviceMixin, Results):
=======
class AutoEmulate(ConversionMixin, TorchDeviceMixin):
>>>>>>> 18f6ea31
    def __init__(  # noqa: PLR0913
        self,
        x: InputLike,
        y: InputLike,
        models: list[type[Emulator]] | None = None,
        x_transforms_list: list[list[AutoEmulateTransform]] | None = None,
        y_transforms_list: list[list[AutoEmulateTransform]] | None = None,
        n_iter: int = 10,
        n_splits: int = 5,
        shuffle: bool = True,
        device: DeviceLike | None = None,
        random_seed: int | None = None,
        log_level: str = "progress_bar",
    ):
<<<<<<< HEAD
        Results.__init__(self)
=======
        """
        Initialize the AutoEmulate class.

        Parameters
        ----------
        x: InputLike
            Input features.
        y: InputLike or None
            Target values (not needed if x is a Dataset).
        models: list[type[Emulator]] | None
            List of emulator classes to compare. If None, all available emulators
            are used.
        device: DeviceLike | None
            Device to run the emulators on (e.g., "cpu" or "cuda").
        random_seed: int | None
            Random seed for reproducibility. If None, no seed is set.
        log_level: str
            Logging level. Can be "progress_bar", "debug", "info", "warning",
            "error", or "critical". Defaults to "progress_bar". If "progress_bar",
            it will show a progress bar during model comparison. It will set the
            logging level to "error" to avoid cluttering the output
            with debug/info logs.
        """
>>>>>>> 18f6ea31
        self.random_seed = random_seed
        TorchDeviceMixin.__init__(self, device=device)
        x, y = self._convert_to_tensors(x, y)
        x, y = self._move_tensors_to_device(x, y)

        # Transforms to search over
        self.x_transforms_list = x_transforms_list or [[StandardizeTransform()]]
        self.y_transforms_list = y_transforms_list or [[StandardizeTransform()]]

        # Set default models if None
        updated_models = self.get_models(models)

        # Filter models to only be those that can handle multioutput data
        if y.shape[1] > 1:
            updated_models = self.filter_models_if_multioutput(
                updated_models, models is not None
            )

        self.models = updated_models
        if random_seed is not None:
            set_random_seed(seed=random_seed)
        self.train_val, self.test = self._random_split(self._convert_to_dataset(x, y))

<<<<<<< HEAD
        # Run the compare method with the provided models
        if not self.models:
            msg = (
                "No models provided or available for comparison. "
                "Please provide a list of models to compare."
            )
            raise ValueError(msg)

        # Assign tuner parameters
        self.n_splits = n_splits
        self.shuffle = shuffle

        # Run compare
        self.compare(n_iter=n_iter)
=======
        # Handle log level parameter
        valid_log_levels = [
            "progress_bar",
            "debug",
            "info",
            "warning",
            "error",
            "critical",
        ]
        log_level = log_level.lower()
        if log_level not in valid_log_levels:
            raise ValueError(
                f"Invalid log level: {log_level}. Must be one of: {valid_log_levels}"
            )
        if log_level == "progress_bar":
            log_level = "error"
            self.progress_bar = True
        else:
            self.progress_bar = False
        self.logger = configure_logging(level=log_level)
>>>>>>> 18f6ea31

    @staticmethod
    def all_emulators() -> list[type[Emulator]]:
        return ALL_EMULATORS

    @staticmethod
    def list_emulators() -> pd.DataFrame:
        """
        Return a dataframe with the model_name and short_name
        of all available emulators.
        Returns:
            pd.DataFrame: DataFrame with columns ['model_name', 'short_name'].
        """
        return pd.DataFrame(
            {
                "model_name": [emulator.model_name() for emulator in ALL_EMULATORS],
                "short_name": [emulator.short_name() for emulator in ALL_EMULATORS],
            }
        )

    def get_models(self, models: list[type[Emulator]] | None) -> list[type[Emulator]]:
        if models is None:
            return self.all_emulators()
        return models

    def filter_models_if_multioutput(
        self, models: list[type[Emulator]], warn: bool
    ) -> list[type[Emulator]]:
        updated_models = []
        for model in models:
            if not model.is_multioutput():
                if warn:
                    msg = (
                        f"Model ({model}) is not multioutput but the data is "
                        f"multioutput. Skipping model ({model})..."
                    )
                    warnings.warn(msg, stacklevel=2)
            else:
                updated_models.append(model)
        return updated_models

<<<<<<< HEAD
    def log_compare(  # noqa: PLR0913
        self,
        model_cls,
        x_transforms,
        y_transforms,
        best_config_for_this_model,
        r2_score,
        rmse_score,
    ):
        logger = logging.getLogger(__name__)
        msg = (
            f"Model: {model_cls.__name__}, "
            f"x transforms: {x_transforms}, "
            f"y transforms: {y_transforms}",
            f"Best params: {best_config_for_this_model}, "
=======
    def log_compare(self, best_model_name, best_model_config, r2_score, rmse_score):
        msg = (
            "Comparison results:\n"
            f"Best Model: {best_model_name}, "
            f"Best params: {best_model_config}, "
>>>>>>> 18f6ea31
            f"R2 score: {r2_score:.3f}, "
            f"RMSE score: {rmse_score:.3f}",
        )
        self.logger.debug(msg)

    def compare(self, n_iter: int = 100):
        tuner = Tuner(self.train_val, y=None, n_iter=n_iter, device=self.device)
<<<<<<< HEAD
        for x_transforms in self.x_transforms_list:
            for y_transforms in self.y_transforms_list:
                for id_num, model_cls in enumerate(self.models):
                    scores, configs = tuner.run(
                        model_cls,
                        x_transforms,
                        y_transforms,
                        n_splits=self.n_splits,
                        shuffle=self.shuffle,
                    )
                    best_score_idx = scores.index(max(scores))
                    best_config_for_this_model = configs[best_score_idx]
                    train_val_x, train_val_y = self._convert_to_tensors(self.train_val)
                    test_x, test_y = self._convert_to_tensors(self.test)
                    transformed_emulator = TransformedEmulator(
                        train_val_x,
                        train_val_y,
                        model=model_cls,
                        x_transforms=x_transforms,
                        y_transforms=y_transforms,
                        device=self.device,
                        **best_config_for_this_model,
                    )
                    transformed_emulator.fit(train_val_x, train_val_y)
                    y_pred = transformed_emulator.predict(test_x)
                    r2_score = evaluate(
                        test_y, y_pred, torchmetrics.R2Score, self.device
                    )
                    rmse_score = evaluate(
                        test_y, y_pred, torchmetrics.MeanSquaredError, self.device
                    )
                    result = Result(
                        id=model_cls.short_name() + str(id_num + 1),
                        model_name=model_cls.model_name(),
                        model=transformed_emulator,
                        config=best_config_for_this_model,
                        r2_score=r2_score,
                        rmse_score=rmse_score,
                    )
                    self.add_result(result)
                    self.log_compare(
                        model_cls,
                        best_config_for_this_model,
                        x_transforms,
                        y_transforms,
                        r2_score,
                        rmse_score,
                    )

    def plot(  # noqa: PLR0912, PLR0915
        self,
        result_id: str,
        input_index: list[int] | int | None = None,
        output_index: list[int] | int | None = None,
        figsize=None,
        n_cols: int = 3,
    ):
        """
        Plot the evaluation of the model with the given result_id.
        Parameters
        ----------
        result_id: str
            The ID of the model to plot.
        input_index: int
            The index of the input feature to plot against the output.
        output_index: int
            The index of the output feature to plot against the input.
        """
        if result_id not in self._id_to_result:
            raise ValueError(f"No result found with ID: {result_id}")

        test_x, test_y = self._convert_to_tensors(self.test)
        model = self.get_result(result_id).model

        # Re-run prediction with just this model to get the predictions
        y_pred = model.predict(test_x)
        y_variance = None
        if isinstance(y_pred, DistributionLike):
            y_variance = y_pred.variance
            y_pred = y_pred.mean
        r2_score = evaluate(test_y, y_pred, torchmetrics.R2Score, self.device)

        # Convert to numpy arrays for plotting and ensure correct shapes
        test_x, test_y = self._convert_to_numpy(test_x, test_y)
        y_pred, _ = self._convert_to_numpy(y_pred, None)
        assert test_x is not None
        assert test_y is not None
        assert y_pred is not None
        test_x = self._ensure_numpy_2d(test_x)
        test_y = self._ensure_numpy_2d(test_y)
        y_pred = self._ensure_numpy_2d(y_pred)
        if y_variance is not None:
            y_variance, _ = self._convert_to_numpy(y_variance, None)
            y_variance = self._ensure_numpy_2d(y_variance)

        _, n_features = test_x.shape

        n_outputs = test_y.shape[1] if test_y.ndim > 1 else 1

        # Handle input and output indices
        if input_index is None:
            input_index = list(range(n_features))
        elif isinstance(input_index, int):
            input_index = [input_index]

        if output_index is None:
            output_index = list(range(n_outputs))
        elif isinstance(output_index, int):
            output_index = [output_index]

        # check that input_index and output_index are valid
        if any(idx >= n_features for idx in input_index):
            msg = f"input_index {input_index} is out of range. "
            msg += f"The index should be between 0 and {n_features - 1}."
            raise ValueError(msg)
        if any(idx >= n_outputs for idx in output_index):
            msg = f"output_index {output_index} is out of range. "
            msg += f"The index should be between 0 and {n_outputs - 1}."
            raise ValueError(msg)

        # Calculate number of subplots
        n_plots = len(input_index) * len(output_index)

        # Calculate number of rows
        n_rows, n_cols = calculate_subplot_layout(n_plots, n_cols)

        # Set up the figure
        if figsize is None:
            figsize = (5 * n_cols, 4 * n_rows)
        fig, axs = plt.subplots(n_rows, n_cols, figsize=figsize, squeeze=False)
        axs = axs.flatten()

        plot_index = 0
        for out_idx in output_index:
            for in_idx in input_index:
                if plot_index < len(axs):
                    plot_xy(
                        test_x[:, in_idx],
                        test_y[:, out_idx],
                        y_pred[:, out_idx],
                        y_variance[:, out_idx] if y_variance is not None else None,
                        ax=axs[plot_index],
                        title=f"$x_{in_idx}$ vs. $y_{out_idx}$",
                        input_index=in_idx,
                        output_index=out_idx,
                        r2_score=r2_score,
                    )
                    plot_index += 1

        # Hide any unused subplots
        for ax in axs[plot_index:]:
            ax.set_visible(False)
        plt.tight_layout()

        return display_figure(fig)
=======
        models_evaluated = {}

        self.logger.info(
            "Comparing %s", [model_cls.__name__ for model_cls in self.models]
        )
        for idx, model_cls in tqdm.tqdm(
            enumerate(self.models),
            disable=not self.progress_bar,
            desc="Comparing models",
            total=len(self.models),
            unit="model",
            unit_scale=True,
        ):
            self.logger.info(
                "Running Model: %s: %d/%d",
                model_cls.__name__,
                idx + 1,
                len(self.models),
            )

            self.logger.debug('Running tuner for model "%s"', model_cls.__name__)
            scores, configs = tuner.run(model_cls)
            best_score_idx = scores.index(max(scores))
            best_model_config = configs[best_score_idx]
            self.logger.debug(
                'Tuner found best config for model "%s": %s with score: %s',
                model_cls.__name__,
                best_model_config,
                scores[best_score_idx],
            )

            self.logger.debug(
                'Running cross-validation for model "%s" for "%s" iterations',
                model_cls.__name__,
                n_iter,
            )
            cv_results = cross_validate(
                cv=cv(
                    random_state=cv_seed  # type: ignore PGH003
                ),
                dataset=self.train_val.dataset,
                model=model_cls,
                random_seed=None,  # Does not need to be set the same for each model
                **best_model_config,
            )
            r2_score, rmse_score = (
                np.mean(cv_results["r2"]),
                np.mean(cv_results["rmse"]),
            )
            models_evaluated[model_cls.__name__] = {
                "config": best_model_config,
                "r2_score": r2_score,
                "rmse_score": rmse_score,
            }
            self.logger.debug(
                'Cross-validation for model "%s"'
                " completed with R2 score: %.3f, RMSE score: %.3f",
                model_cls.__name__,
                r2_score,
                rmse_score,
            )
            self.logger.info("Finished running Model: %s\n", model_cls.__name__)

        # Find the best model based on R2 score
        best_model_cls = max(
            models_evaluated.items(),
            key=lambda item: item[1]["r2_score"],
        )[0]
        best_model_config = models_evaluated[best_model_cls]["config"]
        r2_score = models_evaluated[best_model_cls]["r2_score"]
        rmse_score = models_evaluated[best_model_cls]["rmse_score"]

        self.log_compare(best_model_cls, best_model_config, r2_score, rmse_score)
        self.logger.info("Compare completed successfully.")
        return models_evaluated
>>>>>>> 18f6ea31
<|MERGE_RESOLUTION|>--- conflicted
+++ resolved
@@ -1,21 +1,16 @@
 import warnings
 
-<<<<<<< HEAD
 import matplotlib.pyplot as plt
 import pandas as pd
 import torchmetrics
-=======
-import numpy as np
 import tqdm
-from sklearn.model_selection import BaseCrossValidator, KFold
->>>>>>> 18f6ea31
 
 from autoemulate.experimental.data.utils import ConversionMixin, set_random_seed
 from autoemulate.experimental.device import TorchDeviceMixin
 from autoemulate.experimental.emulators import ALL_EMULATORS
 from autoemulate.experimental.emulators.base import Emulator
-<<<<<<< HEAD
 from autoemulate.experimental.emulators.transformed.base import TransformedEmulator
+from autoemulate.experimental.logging_config import configure_logging
 from autoemulate.experimental.model_selection import evaluate
 from autoemulate.experimental.plotting import (
     calculate_subplot_layout,
@@ -25,19 +20,11 @@
 from autoemulate.experimental.results import Result, Results
 from autoemulate.experimental.transforms.base import AutoEmulateTransform
 from autoemulate.experimental.transforms.standardize import StandardizeTransform
-=======
-from autoemulate.experimental.logging_config import configure_logging
-from autoemulate.experimental.model_selection import cross_validate
->>>>>>> 18f6ea31
 from autoemulate.experimental.tuner import Tuner
 from autoemulate.experimental.types import DeviceLike, DistributionLike, InputLike
 
 
-<<<<<<< HEAD
 class AutoEmulate(ConversionMixin, TorchDeviceMixin, Results):
-=======
-class AutoEmulate(ConversionMixin, TorchDeviceMixin):
->>>>>>> 18f6ea31
     def __init__(  # noqa: PLR0913
         self,
         x: InputLike,
@@ -52,9 +39,6 @@
         random_seed: int | None = None,
         log_level: str = "progress_bar",
     ):
-<<<<<<< HEAD
-        Results.__init__(self)
-=======
         """
         Initialize the AutoEmulate class.
 
@@ -78,7 +62,7 @@
             logging level to "error" to avoid cluttering the output
             with debug/info logs.
         """
->>>>>>> 18f6ea31
+        Results.__init__(self)
         self.random_seed = random_seed
         TorchDeviceMixin.__init__(self, device=device)
         x, y = self._convert_to_tensors(x, y)
@@ -102,7 +86,6 @@
             set_random_seed(seed=random_seed)
         self.train_val, self.test = self._random_split(self._convert_to_dataset(x, y))
 
-<<<<<<< HEAD
         # Run the compare method with the provided models
         if not self.models:
             msg = (
@@ -117,7 +100,7 @@
 
         # Run compare
         self.compare(n_iter=n_iter)
-=======
+
         # Handle log level parameter
         valid_log_levels = [
             "progress_bar",
@@ -138,7 +121,6 @@
         else:
             self.progress_bar = False
         self.logger = configure_logging(level=log_level)
->>>>>>> 18f6ea31
 
     @staticmethod
     def all_emulators() -> list[type[Emulator]]:
@@ -180,29 +162,21 @@
                 updated_models.append(model)
         return updated_models
 
-<<<<<<< HEAD
     def log_compare(  # noqa: PLR0913
         self,
-        model_cls,
+        best_model_name,
         x_transforms,
         y_transforms,
         best_config_for_this_model,
         r2_score,
         rmse_score,
     ):
-        logger = logging.getLogger(__name__)
         msg = (
-            f"Model: {model_cls.__name__}, "
+            "Comparison results:\n"
+            f"Best Model: {best_model_name}, "
             f"x transforms: {x_transforms}, "
             f"y transforms: {y_transforms}",
             f"Best params: {best_config_for_this_model}, "
-=======
-    def log_compare(self, best_model_name, best_model_config, r2_score, rmse_score):
-        msg = (
-            "Comparison results:\n"
-            f"Best Model: {best_model_name}, "
-            f"Best params: {best_model_config}, "
->>>>>>> 18f6ea31
             f"R2 score: {r2_score:.3f}, "
             f"RMSE score: {rmse_score:.3f}",
         )
@@ -210,165 +184,6 @@
 
     def compare(self, n_iter: int = 100):
         tuner = Tuner(self.train_val, y=None, n_iter=n_iter, device=self.device)
-<<<<<<< HEAD
-        for x_transforms in self.x_transforms_list:
-            for y_transforms in self.y_transforms_list:
-                for id_num, model_cls in enumerate(self.models):
-                    scores, configs = tuner.run(
-                        model_cls,
-                        x_transforms,
-                        y_transforms,
-                        n_splits=self.n_splits,
-                        shuffle=self.shuffle,
-                    )
-                    best_score_idx = scores.index(max(scores))
-                    best_config_for_this_model = configs[best_score_idx]
-                    train_val_x, train_val_y = self._convert_to_tensors(self.train_val)
-                    test_x, test_y = self._convert_to_tensors(self.test)
-                    transformed_emulator = TransformedEmulator(
-                        train_val_x,
-                        train_val_y,
-                        model=model_cls,
-                        x_transforms=x_transforms,
-                        y_transforms=y_transforms,
-                        device=self.device,
-                        **best_config_for_this_model,
-                    )
-                    transformed_emulator.fit(train_val_x, train_val_y)
-                    y_pred = transformed_emulator.predict(test_x)
-                    r2_score = evaluate(
-                        test_y, y_pred, torchmetrics.R2Score, self.device
-                    )
-                    rmse_score = evaluate(
-                        test_y, y_pred, torchmetrics.MeanSquaredError, self.device
-                    )
-                    result = Result(
-                        id=model_cls.short_name() + str(id_num + 1),
-                        model_name=model_cls.model_name(),
-                        model=transformed_emulator,
-                        config=best_config_for_this_model,
-                        r2_score=r2_score,
-                        rmse_score=rmse_score,
-                    )
-                    self.add_result(result)
-                    self.log_compare(
-                        model_cls,
-                        best_config_for_this_model,
-                        x_transforms,
-                        y_transforms,
-                        r2_score,
-                        rmse_score,
-                    )
-
-    def plot(  # noqa: PLR0912, PLR0915
-        self,
-        result_id: str,
-        input_index: list[int] | int | None = None,
-        output_index: list[int] | int | None = None,
-        figsize=None,
-        n_cols: int = 3,
-    ):
-        """
-        Plot the evaluation of the model with the given result_id.
-        Parameters
-        ----------
-        result_id: str
-            The ID of the model to plot.
-        input_index: int
-            The index of the input feature to plot against the output.
-        output_index: int
-            The index of the output feature to plot against the input.
-        """
-        if result_id not in self._id_to_result:
-            raise ValueError(f"No result found with ID: {result_id}")
-
-        test_x, test_y = self._convert_to_tensors(self.test)
-        model = self.get_result(result_id).model
-
-        # Re-run prediction with just this model to get the predictions
-        y_pred = model.predict(test_x)
-        y_variance = None
-        if isinstance(y_pred, DistributionLike):
-            y_variance = y_pred.variance
-            y_pred = y_pred.mean
-        r2_score = evaluate(test_y, y_pred, torchmetrics.R2Score, self.device)
-
-        # Convert to numpy arrays for plotting and ensure correct shapes
-        test_x, test_y = self._convert_to_numpy(test_x, test_y)
-        y_pred, _ = self._convert_to_numpy(y_pred, None)
-        assert test_x is not None
-        assert test_y is not None
-        assert y_pred is not None
-        test_x = self._ensure_numpy_2d(test_x)
-        test_y = self._ensure_numpy_2d(test_y)
-        y_pred = self._ensure_numpy_2d(y_pred)
-        if y_variance is not None:
-            y_variance, _ = self._convert_to_numpy(y_variance, None)
-            y_variance = self._ensure_numpy_2d(y_variance)
-
-        _, n_features = test_x.shape
-
-        n_outputs = test_y.shape[1] if test_y.ndim > 1 else 1
-
-        # Handle input and output indices
-        if input_index is None:
-            input_index = list(range(n_features))
-        elif isinstance(input_index, int):
-            input_index = [input_index]
-
-        if output_index is None:
-            output_index = list(range(n_outputs))
-        elif isinstance(output_index, int):
-            output_index = [output_index]
-
-        # check that input_index and output_index are valid
-        if any(idx >= n_features for idx in input_index):
-            msg = f"input_index {input_index} is out of range. "
-            msg += f"The index should be between 0 and {n_features - 1}."
-            raise ValueError(msg)
-        if any(idx >= n_outputs for idx in output_index):
-            msg = f"output_index {output_index} is out of range. "
-            msg += f"The index should be between 0 and {n_outputs - 1}."
-            raise ValueError(msg)
-
-        # Calculate number of subplots
-        n_plots = len(input_index) * len(output_index)
-
-        # Calculate number of rows
-        n_rows, n_cols = calculate_subplot_layout(n_plots, n_cols)
-
-        # Set up the figure
-        if figsize is None:
-            figsize = (5 * n_cols, 4 * n_rows)
-        fig, axs = plt.subplots(n_rows, n_cols, figsize=figsize, squeeze=False)
-        axs = axs.flatten()
-
-        plot_index = 0
-        for out_idx in output_index:
-            for in_idx in input_index:
-                if plot_index < len(axs):
-                    plot_xy(
-                        test_x[:, in_idx],
-                        test_y[:, out_idx],
-                        y_pred[:, out_idx],
-                        y_variance[:, out_idx] if y_variance is not None else None,
-                        ax=axs[plot_index],
-                        title=f"$x_{in_idx}$ vs. $y_{out_idx}$",
-                        input_index=in_idx,
-                        output_index=out_idx,
-                        r2_score=r2_score,
-                    )
-                    plot_index += 1
-
-        # Hide any unused subplots
-        for ax in axs[plot_index:]:
-            ax.set_visible(False)
-        plt.tight_layout()
-
-        return display_figure(fig)
-=======
-        models_evaluated = {}
-
         self.logger.info(
             "Comparing %s", [model_cls.__name__ for model_cls in self.models]
         )
@@ -388,58 +203,179 @@
             )
 
             self.logger.debug('Running tuner for model "%s"', model_cls.__name__)
-            scores, configs = tuner.run(model_cls)
-            best_score_idx = scores.index(max(scores))
-            best_model_config = configs[best_score_idx]
-            self.logger.debug(
-                'Tuner found best config for model "%s": %s with score: %s',
-                model_cls.__name__,
-                best_model_config,
-                scores[best_score_idx],
-            )
-
-            self.logger.debug(
-                'Running cross-validation for model "%s" for "%s" iterations',
-                model_cls.__name__,
-                n_iter,
-            )
-            cv_results = cross_validate(
-                cv=cv(
-                    random_state=cv_seed  # type: ignore PGH003
-                ),
-                dataset=self.train_val.dataset,
-                model=model_cls,
-                random_seed=None,  # Does not need to be set the same for each model
-                **best_model_config,
-            )
-            r2_score, rmse_score = (
-                np.mean(cv_results["r2"]),
-                np.mean(cv_results["rmse"]),
-            )
-            models_evaluated[model_cls.__name__] = {
-                "config": best_model_config,
-                "r2_score": r2_score,
-                "rmse_score": rmse_score,
-            }
-            self.logger.debug(
-                'Cross-validation for model "%s"'
-                " completed with R2 score: %.3f, RMSE score: %.3f",
-                model_cls.__name__,
-                r2_score,
-                rmse_score,
-            )
-            self.logger.info("Finished running Model: %s\n", model_cls.__name__)
-
-        # Find the best model based on R2 score
-        best_model_cls = max(
-            models_evaluated.items(),
-            key=lambda item: item[1]["r2_score"],
-        )[0]
-        best_model_config = models_evaluated[best_model_cls]["config"]
-        r2_score = models_evaluated[best_model_cls]["r2_score"]
-        rmse_score = models_evaluated[best_model_cls]["rmse_score"]
-
-        self.log_compare(best_model_cls, best_model_config, r2_score, rmse_score)
-        self.logger.info("Compare completed successfully.")
-        return models_evaluated
->>>>>>> 18f6ea31
+        for x_transforms in self.x_transforms_list:
+            for y_transforms in self.y_transforms_list:
+                for id_num, model_cls in enumerate(self.models):
+                    scores, configs = tuner.run(
+                        model_cls,
+                        x_transforms,
+                        y_transforms,
+                        n_splits=self.n_splits,
+                        shuffle=self.shuffle,
+                    )
+                    best_score_idx = scores.index(max(scores))
+                    best_config_for_this_model = configs[best_score_idx]
+                    self.logger.debug(
+                        'Tuner found best config for model "%s": %s with score: %s',
+                        model_cls.__name__,
+                        best_config_for_this_model,
+                        scores[best_score_idx],
+                    )
+
+                    self.logger.debug(
+                        'Running cross-validation for model "%s" for "%s" iterations',
+                        model_cls.__name__,
+                        n_iter,
+                    )
+                    train_val_x, train_val_y = self._convert_to_tensors(self.train_val)
+                    test_x, test_y = self._convert_to_tensors(self.test)
+                    transformed_emulator = TransformedEmulator(
+                        train_val_x,
+                        train_val_y,
+                        model=model_cls,
+                        x_transforms=x_transforms,
+                        y_transforms=y_transforms,
+                        device=self.device,
+                        **best_config_for_this_model,
+                    )
+                    transformed_emulator.fit(train_val_x, train_val_y)
+                    y_pred = transformed_emulator.predict(test_x)
+                    r2_score = evaluate(
+                        test_y, y_pred, torchmetrics.R2Score, self.device
+                    )
+                    rmse_score = evaluate(
+                        test_y, y_pred, torchmetrics.MeanSquaredError, self.device
+                    )
+                    result = Result(
+                        id=model_cls.short_name() + str(id_num + 1),
+                        model_name=model_cls.model_name(),
+                        model=transformed_emulator,
+                        config=best_config_for_this_model,
+                        r2_score=r2_score,
+                        rmse_score=rmse_score,
+                    )
+                    self.add_result(result)
+                    # TODO: this should be logging the best model
+                    self.log_compare(
+                        model_cls,
+                        best_config_for_this_model,
+                        x_transforms,
+                        y_transforms,
+                        r2_score,
+                        rmse_score,
+                    )
+                    self.logger.debug(
+                        'Cross-validation for model "%s"'
+                        " completed with R2 score: %.3f, RMSE score: %.3f",
+                        model_cls.__name__,
+                        r2_score,
+                        rmse_score,
+                    )
+                    self.logger.info("Finished running Model: %s\n", model_cls.__name__)
+
+    def plot(  # noqa: PLR0912, PLR0915
+        self,
+        result_id: str,
+        input_index: list[int] | int | None = None,
+        output_index: list[int] | int | None = None,
+        figsize=None,
+        n_cols: int = 3,
+    ):
+        """
+        Plot the evaluation of the model with the given result_id.
+        Parameters
+        ----------
+        result_id: str
+            The ID of the model to plot.
+        input_index: int
+            The index of the input feature to plot against the output.
+        output_index: int
+            The index of the output feature to plot against the input.
+        """
+        if result_id not in self._id_to_result:
+            raise ValueError(f"No result found with ID: {result_id}")
+
+        test_x, test_y = self._convert_to_tensors(self.test)
+        model = self.get_result(result_id).model
+
+        # Re-run prediction with just this model to get the predictions
+        y_pred = model.predict(test_x)
+        y_variance = None
+        if isinstance(y_pred, DistributionLike):
+            y_variance = y_pred.variance
+            y_pred = y_pred.mean
+        r2_score = evaluate(test_y, y_pred, torchmetrics.R2Score, self.device)
+
+        # Convert to numpy arrays for plotting and ensure correct shapes
+        test_x, test_y = self._convert_to_numpy(test_x, test_y)
+        y_pred, _ = self._convert_to_numpy(y_pred, None)
+        assert test_x is not None
+        assert test_y is not None
+        assert y_pred is not None
+        test_x = self._ensure_numpy_2d(test_x)
+        test_y = self._ensure_numpy_2d(test_y)
+        y_pred = self._ensure_numpy_2d(y_pred)
+        if y_variance is not None:
+            y_variance, _ = self._convert_to_numpy(y_variance, None)
+            y_variance = self._ensure_numpy_2d(y_variance)
+
+        _, n_features = test_x.shape
+
+        n_outputs = test_y.shape[1] if test_y.ndim > 1 else 1
+
+        # Handle input and output indices
+        if input_index is None:
+            input_index = list(range(n_features))
+        elif isinstance(input_index, int):
+            input_index = [input_index]
+
+        if output_index is None:
+            output_index = list(range(n_outputs))
+        elif isinstance(output_index, int):
+            output_index = [output_index]
+
+        # check that input_index and output_index are valid
+        if any(idx >= n_features for idx in input_index):
+            msg = f"input_index {input_index} is out of range. "
+            msg += f"The index should be between 0 and {n_features - 1}."
+            raise ValueError(msg)
+        if any(idx >= n_outputs for idx in output_index):
+            msg = f"output_index {output_index} is out of range. "
+            msg += f"The index should be between 0 and {n_outputs - 1}."
+            raise ValueError(msg)
+
+        # Calculate number of subplots
+        n_plots = len(input_index) * len(output_index)
+
+        # Calculate number of rows
+        n_rows, n_cols = calculate_subplot_layout(n_plots, n_cols)
+
+        # Set up the figure
+        if figsize is None:
+            figsize = (5 * n_cols, 4 * n_rows)
+        fig, axs = plt.subplots(n_rows, n_cols, figsize=figsize, squeeze=False)
+        axs = axs.flatten()
+
+        plot_index = 0
+        for out_idx in output_index:
+            for in_idx in input_index:
+                if plot_index < len(axs):
+                    plot_xy(
+                        test_x[:, in_idx],
+                        test_y[:, out_idx],
+                        y_pred[:, out_idx],
+                        y_variance[:, out_idx] if y_variance is not None else None,
+                        ax=axs[plot_index],
+                        title=f"$x_{in_idx}$ vs. $y_{out_idx}$",
+                        input_index=in_idx,
+                        output_index=out_idx,
+                        r2_score=r2_score,
+                    )
+                    plot_index += 1
+
+        # Hide any unused subplots
+        for ax in axs[plot_index:]:
+            ax.set_visible(False)
+        plt.tight_layout()
+
+        return display_figure(fig)