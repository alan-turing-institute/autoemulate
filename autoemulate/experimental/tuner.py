--- conflicted
+++ resolved
@@ -64,10 +64,7 @@
             }
 
             # TODO: consider whether to pass as tensors or dataloader
-<<<<<<< HEAD
-=======
             # require training data for initialisation as well as fitting?
->>>>>>> 35cccf87
             m = model_class(train_x, train_y, **model_config)
             m.fit(train_x, train_y)
 
