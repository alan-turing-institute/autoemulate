import numpy as np
from torchmetrics import R2Score
from tqdm import tqdm

from autoemulate.experimental.device import TorchDeviceMixin
from autoemulate.experimental.emulators.base import ConversionMixin, Emulator
from autoemulate.experimental.model_selection import evaluate
from autoemulate.experimental.types import (
    DeviceLike,
    InputLike,
    ModelConfig,
    TensorLike,
    TuneConfig,
)


class Tuner(ConversionMixin, TorchDeviceMixin):
    """
    Run randomised hyperparameter search for a given model.

    Parameters
    ----------
    x: InputLike
        Input features.
    y: OutputLike or None
        Target values (not needed if x is a Dataset).
    n_iter: int
        Number of parameter settings to randomly sample and test.
    """

    def __init__(
        self,
        x: InputLike,
        y: InputLike | None,
        n_iter: int = 10,
        device: DeviceLike | None = None,
    ):
        TorchDeviceMixin.__init__(self, device=device)
        self.n_iter = n_iter

        # Convert input types, convert to tensors to ensure correct shapes, move to
        # device and convert back to dataset. TODO: consider if this is the best way to
        # do this.
        dataset = self._convert_to_dataset(x, y)
        x_tensor, y_tensor = self._convert_to_tensors(dataset)
        x_tensor, y_tensor = self._move_tensors_to_device(x_tensor, y_tensor)
        self.dataset = self._convert_to_dataset(x_tensor, y_tensor)

        # Q: should users be able to choose a different validation metric?
        self.metric = R2Score

    def run(self, model_class: type[Emulator]) -> tuple[list[float], list[ModelConfig]]:
        """
        Parameters
        ----------
        model_class: type[Emulator]
            A concrete Emulator subclass.

        Returns
        -------
        Tuple[list[float], list[ModelConfig]]
            The validation scores and parameter values used in each search iteration.
        """
        # split data into train/validation sets
        # batch size defaults to size of train data if not otherwise specified
        train_loader, val_loader = self._random_split(self.dataset)

        train_x: TensorLike
        train_y: TensorLike
        train_x, train_y = next(iter(train_loader))

        val_x: TensorLike
        val_y: TensorLike
        val_x, val_y = next(iter(val_loader))

        # get all the available hyperparameter options
        tune_config: TuneConfig = model_class.get_tune_config()

        # keep track of what parameter values tested and how they performed
        model_config_tested: list[ModelConfig] = []
        val_scores: list[float] = []

        for _ in tqdm(range(self.n_iter)):
            # randomly sample hyperparameters and instantiate model
            model_config: ModelConfig = {
                k: v[np.random.randint(len(v))] for k, v in tune_config.items()
            }
<<<<<<< HEAD

            # TODO: consider whether to pass as tensors or dataloader
            # require training data for initialisation as well as fitting?
            m = model_class(train_x, train_y, **model_config)
            # TODO: should we set random_state in the models?
            # m = model(x, y, random_state=123, **best_model_config)
=======
            m = model_class(train_x, train_y, device=self.device, **model_config)
>>>>>>> ae394429
            m.fit(train_x, train_y)

            # evaluate
            y_pred = m.predict(val_x)
            score = evaluate(val_y, y_pred, self.metric, self.device)

            # record score and config
            model_config_tested.append(model_config)
            val_scores.append(score)

        return val_scores, model_config_tested<|MERGE_RESOLUTION|>--- conflicted
+++ resolved
@@ -85,16 +85,7 @@
             model_config: ModelConfig = {
                 k: v[np.random.randint(len(v))] for k, v in tune_config.items()
             }
-<<<<<<< HEAD
-
-            # TODO: consider whether to pass as tensors or dataloader
-            # require training data for initialisation as well as fitting?
-            m = model_class(train_x, train_y, **model_config)
-            # TODO: should we set random_state in the models?
-            # m = model(x, y, random_state=123, **best_model_config)
-=======
             m = model_class(train_x, train_y, device=self.device, **model_config)
->>>>>>> ae394429
             m.fit(train_x, train_y)
 
             # evaluate
