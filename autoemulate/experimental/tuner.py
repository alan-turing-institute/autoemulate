import numpy as np
from torchmetrics import R2Score
from tqdm import tqdm

<<<<<<< HEAD
from autoemulate.experimental.device import TorchDeviceMixin
from autoemulate.experimental.emulators.base import Emulator, InputTypeMixin
=======
from autoemulate.experimental.emulators.base import ConversionMixin, Emulator
>>>>>>> 48ce37ab
from autoemulate.experimental.model_selection import evaluate
from autoemulate.experimental.types import (
    DeviceLike,
    InputLike,
    ModelConfig,
    TensorLike,
    TuneConfig,
)


<<<<<<< HEAD
class Tuner(InputTypeMixin, TorchDeviceMixin):
=======
class Tuner(ConversionMixin):
>>>>>>> 48ce37ab
    """
    Run randomised hyperparameter search for a given model.

    Parameters
    ----------
    x: InputLike
        Input features.
    y: OutputLike or None
        Target values (not needed if x is a Dataset).
    n_iter: int
        Number of parameter settings to randomly sample and test.
    """

    def __init__(
        self,
        x: InputLike,
        y: InputLike | None,
        n_iter: int = 10,
        device: DeviceLike | None = None,
    ):
        TorchDeviceMixin.__init__(self, device=device)
        self.n_iter = n_iter

        # Convert input types, convert to tensors to ensure correct shapes, move to
        # device and convert back to dataset. TODO: consider if this is the best way to
        # do this.
        dataset = self._convert_to_dataset(x, y)
        x_tensor, y_tensor = self._convert_to_tensors(dataset)
        x_tensor, y_tensor = self._move_tensors_to_device(x_tensor, y_tensor)
        self.dataset = self._convert_to_dataset(x_tensor, y_tensor)

        # Q: should users be able to choose a different validation metric?
        self.metric = R2Score

    def run(self, model_class: type[Emulator]) -> tuple[list[float], list[ModelConfig]]:
        """
        Parameters
        ----------
        model_class: type[Emulator]
            A concrete Emulator subclass.

        Returns
        -------
        Tuple[list[float], list[ModelConfig]]
            The validation scores and parameter values used in each search iteration.
        """
        # split data into train/validation sets
        # batch size defaults to size of train data if not otherwise specified
        train_loader, val_loader = self._random_split(self.dataset)

        train_x: TensorLike
        train_y: TensorLike
        train_x, train_y = next(iter(train_loader))

        val_x: TensorLike
        val_y: TensorLike
        val_x, val_y = next(iter(val_loader))

        # get all the available hyperparameter options
        tune_config: TuneConfig = model_class.get_tune_config()

        # keep track of what parameter values tested and how they performed
        model_config_tested: list[ModelConfig] = []
        val_scores: list[float] = []

        for _ in tqdm(range(self.n_iter)):
            # randomly sample hyperparameters and instantiate model
            model_config: ModelConfig = {
                k: v[np.random.randint(len(v))] for k, v in tune_config.items()
            }
            m = model_class(train_x, train_y, device=self.device, **model_config)
            m.fit(train_x, train_y)

            # evaluate
            y_pred = m.predict(val_x)
            score = evaluate(val_y, y_pred, self.metric, self.device)

            # record score and config
            model_config_tested.append(model_config)
            val_scores.append(score)

        return val_scores, model_config_tested<|MERGE_RESOLUTION|>--- conflicted
+++ resolved
@@ -2,12 +2,8 @@
 from torchmetrics import R2Score
 from tqdm import tqdm
 
-<<<<<<< HEAD
 from autoemulate.experimental.device import TorchDeviceMixin
-from autoemulate.experimental.emulators.base import Emulator, InputTypeMixin
-=======
 from autoemulate.experimental.emulators.base import ConversionMixin, Emulator
->>>>>>> 48ce37ab
 from autoemulate.experimental.model_selection import evaluate
 from autoemulate.experimental.types import (
     DeviceLike,
@@ -18,11 +14,7 @@
 )
 
 
-<<<<<<< HEAD
-class Tuner(InputTypeMixin, TorchDeviceMixin):
-=======
-class Tuner(ConversionMixin):
->>>>>>> 48ce37ab
+class Tuner(ConversionMixin, TorchDeviceMixin):
     """
     Run randomised hyperparameter search for a given model.
 
