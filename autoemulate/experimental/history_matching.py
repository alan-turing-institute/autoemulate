--- conflicted
+++ resolved
@@ -263,12 +263,8 @@
         """
         super().__init__(observations, threshold, model_discrepancy, rank, device)
         self.simulator = simulator
-<<<<<<< HEAD
-        self.emulator = emulator
-=======
         if random_seed is not None:
             set_random_seed(seed=random_seed)
->>>>>>> 28189fbd
 
         # These get updated when run() is called and used to refit the emulator
         if train_x is not None and train_y is not None:
