from typing import Any
from typing import TypeAlias
import numpy as np

from torch.utils.data import DataLoader
import torch
import torch.utils
import torch.utils.data

<<<<<<< HEAD
NumpyLike: TypeAlias = np.ndarray
TensorLike: TypeAlias = torch.Tensor
DistributionLike: TypeAlias = torch.distributions.Distribution
InputLike: TypeAlias = NumpyLike | TensorLike | DataLoader | torch.utils.data.Dataset
OutputLike: TypeAlias = DistributionLike | TensorLike | tuple[TensorLike, TensorLike]
ValueLike: TypeAlias = Any
TuneConfig: TypeAlias = dict[str, list[ValueLike]]
ModelConfig: TypeAlias = dict[str, ValueLike]
=======
NumpyLike = np.ndarray
TensorLike = torch.Tensor
DistributionLike = torch.distributions.Distribution
InputLike = (
    NumpyLike | TensorLike | torch.utils.data.DataLoader | torch.utils.data.Dataset
)
OutputLike = DistributionLike | TensorLike | tuple[TensorLike, TensorLike]
ParamLike = Any
TuneConfig = dict[str, list[ParamLike]]
ModelConfig = dict[str, ParamLike]
>>>>>>> dc2ce3b8
<|MERGE_RESOLUTION|>--- conflicted
+++ resolved
@@ -7,24 +7,11 @@
 import torch.utils
 import torch.utils.data
 
-<<<<<<< HEAD
 NumpyLike: TypeAlias = np.ndarray
 TensorLike: TypeAlias = torch.Tensor
 DistributionLike: TypeAlias = torch.distributions.Distribution
 InputLike: TypeAlias = NumpyLike | TensorLike | DataLoader | torch.utils.data.Dataset
 OutputLike: TypeAlias = DistributionLike | TensorLike | tuple[TensorLike, TensorLike]
-ValueLike: TypeAlias = Any
-TuneConfig: TypeAlias = dict[str, list[ValueLike]]
-ModelConfig: TypeAlias = dict[str, ValueLike]
-=======
-NumpyLike = np.ndarray
-TensorLike = torch.Tensor
-DistributionLike = torch.distributions.Distribution
-InputLike = (
-    NumpyLike | TensorLike | torch.utils.data.DataLoader | torch.utils.data.Dataset
-)
-OutputLike = DistributionLike | TensorLike | tuple[TensorLike, TensorLike]
-ParamLike = Any
-TuneConfig = dict[str, list[ParamLike]]
-ModelConfig = dict[str, ParamLike]
->>>>>>> dc2ce3b8
+ParamLike: TypeAlias = Any
+TuneConfig: TypeAlias = dict[str, list[ParamLike]]
+ModelConfig: TypeAlias = dict[str, ParamLike]