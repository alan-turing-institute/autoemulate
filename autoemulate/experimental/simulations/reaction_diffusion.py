import numpy as np
import torch
from numpy.fft import fft2, ifft2
from scipy.integrate import solve_ivp

from autoemulate.experimental.core.types import NumpyLike, TensorLike
from autoemulate.experimental.simulations.base import Simulator

integrator_keywords = {}
integrator_keywords["rtol"] = 1e-12
integrator_keywords["method"] = "RK45"
integrator_keywords["atol"] = 1e-12


class ReactionDiffusion(Simulator):
    """Simulate the reaction-diffusion PDE for a given set of parameters."""

    def __init__(  # noqa: PLR0913
        self,
        parameters_range: dict[str, tuple[float, float]] | None = None,
        output_names: list[str] | None = None,
        return_timeseries: bool = False,
        log_level: str = "progress_bar",
        n: int = 32,
        L: int = 20,
        T: float = 10.0,
        dt: float = 0.1,
    ):
        """
        Initialize the ReactionDiffusion simulator.

        Parameters
        ----------
        parameters_range: dict[str, tuple[float, float]]
            Dictionary mapping input parameter names to their (min, max) ranges.
        output_names: list[str]
            List of output parameters' names.
        log_level: str
            Logging level for the simulator. Can be one of:
            - "progress_bar": shows a progress bar during batch simulations
            - "debug": shows debug messages
            - "info": shows informational messages
            - "warning": shows warning messages
            - "error": shows error messages
            - "critical": shows critical messages
        return_timeseries: bool
            Whether to return the full timeseries or just the spatial solution at the
            final time step. Defaults to False.
        n: int
            Number of spatial points in each direction.
        L: int
            Domain size in X and Y directions.
        T: float
            Total time to simulate.
        dt: float
            Time step size.
        """
        if parameters_range is None:
            parameters_range = {"beta": (1.0, 2.0), "d": (0.05, 0.3)}
        if output_names is None:
            output_names = ["solution"]
        super().__init__(parameters_range, output_names, log_level)
        self.return_timeseries = return_timeseries
        self.n = n
        self.L = L
        self.T = T
        self.dt = dt

    def _forward(self, x: TensorLike) -> TensorLike:
        assert x.shape[0] == 1, (
            f"Simulator._forward expects a single input, got {x.shape[0]}"
        )
        u_sol, v_sol = simulate_reaction_diffusion(
            x.cpu().numpy()[0], self.return_timeseries, self.n, self.L, self.T, self.dt
        )

        # concatenate U and V arrays (flattened across time and space)
        concat_array = np.concatenate([u_sol.ravel(), v_sol.ravel()])

        # return tensor shape (1, 2*self.t*self.n*self.n)
        return torch.tensor(concat_array, dtype=torch.float32).reshape(1, -1)


def reaction_diffusion(  # noqa: PLR0913
    t: float,  # noqa: ARG001
    uvt: NumpyLike,
    K22: NumpyLike,
    d1: float,
    d2: float,
    beta: float,
    n: int,
    N: int,
):
    """
    Define the reaction-diffusion PDE in the Fourier (kx, ky) space.

    Parameters
    ----------
    t: float
        The current time step (not used).
    uvt: NumpyLike
        Fourier transformed solution vector at current time step.
    K22: NumpyLike
        The squared magnitudes of the Fourier wavevectors (kx, ky).
    d1: float
        The diffusion coefficient for species 1.
    d2: float
        The diffusion coefficient for species 2.
    beta: float
        The reaction coefficient controlling reaction between the two species.
    n: int
        Number of spatial points in each direction.
    N: int
        Total number of spatial grid points (n*n).
    """
    ut = np.reshape(uvt[:N], (n, n))
    vt = np.reshape(uvt[N : 2 * N], (n, n))
    u = np.real(ifft2(ut))
    v = np.real(ifft2(vt))
    u3 = u**3
    v3 = v**3
    u2v = (u**2) * v
    uv2 = u * (v**2)
    utrhs = np.reshape((fft2(u - u3 - uv2 + beta * u2v + beta * v3)), (N, 1))
    vtrhs = np.reshape((fft2(v - u2v - v3 - beta * u3 - beta * uv2)), (N, 1))
    uvt_reshaped = np.reshape(uvt, (len(uvt), 1))
    return np.squeeze(
        np.vstack(
            (-d1 * K22 * uvt_reshaped[:N] + utrhs, -d2 * K22 * uvt_reshaped[N:] + vtrhs)
        )
    )


def simulate_reaction_diffusion(  # noqa: PLR0913
    x: NumpyLike,
    return_timeseries: bool = False,
    n: int = 32,
    L: int = 20,
    T: float = 10.0,
    dt: float = 0.1,
) -> tuple[NumpyLike, NumpyLike]:
    """
    Simulate the reaction-diffusion PDE for a given set of parameters.

    Parameters
    ----------
    x: NumpyLike
        The parameters of the reaction-diffusion model. The first element is the
        reaction coefficient (beta) and the second element is the diffusion
        coefficient (d).
    return_timeseries: bool, default=False
        Whether to return the full timeseries or just the spatial solution at the final
<<<<<<< HEAD
        time step.
    n: int, default=32
        Number of spatial points in each direction.
    L: int, default=20
        Domain size in X and Y directions.
    T: float, default=10.0
        Total time to simulate.
    dt: float, default=0.1
        Time step size.
=======
        time step. Defaults to False.
    n: int
        Number of spatial points in each direction. Defaults to 32.
    L: int
        Domain size in X and Y directions. Defaults to 20.
    T: float
        Total time to simulate. Defaults to 10.0.
    dt: float
        Time step size. Defaults to 0.1.
>>>>>>> b1840bc6

    Returns
    -------
    tuple[NumpyLike, NumpyLike]
        [u_sol, v_sol], the spatial solution of the reaction-diffusion PDE, either as a
        timeseries or at the final time point of `return_timeseries` is False.
    """
    beta, d = x
    d1 = d2 = d

    t = np.linspace(0, T, int(T / dt))

    N = n * n
    x_uniform = np.linspace(-L / 2, L / 2, n + 1)
    x_grid = x_uniform[:n]
    y_grid = x_uniform[:n]
    n2 = int(n / 2)
    # Define Fourier wavevectors (kx, ky)
    kx = (2 * np.pi / L) * np.hstack(
        (np.linspace(0, n2 - 1, n2), np.linspace(-n2, -1, n2))
    )
    ky = kx
    # Get 2D meshes in (x, y) and (kx, ky)
    X_grid, Y_grid = np.meshgrid(x_grid, y_grid)
    KX, KY = np.meshgrid(kx, ky)
    K2 = KX**2 + KY**2
    K22 = np.reshape(K2, (N, 1))

    m = 1

    # define our solution vectors
    u = np.zeros((len(x_grid), len(y_grid), len(t)))
    v = np.zeros((len(x_grid), len(y_grid), len(t)))

    # Initial conditions
    u[:, :, 0] = np.tanh(np.sqrt(X_grid**2 + Y_grid**2)) * np.cos(
        m * np.angle(X_grid + 1j * Y_grid) - (np.sqrt(X_grid**2 + Y_grid**2))
    )
    v[:, :, 0] = np.tanh(np.sqrt(X_grid**2 + Y_grid**2)) * np.sin(
        m * np.angle(X_grid + 1j * Y_grid) - (np.sqrt(X_grid**2 + Y_grid**2))
    )

    # uvt is the solution vector in Fourier space, so below
    # we are initializing the 2D FFT of the initial condition, uvt0
    uvt0 = np.squeeze(
        np.hstack(
            (np.reshape(fft2(u[:, :, 0]), (1, N)), np.reshape(fft2(v[:, :, 0]), (1, N)))
        )
    )

    # Solve the PDE in the Fourier space, where it reduces to system of ODEs
    uvsol = solve_ivp(
        reaction_diffusion,
        (t[0], t[-1]),
        y0=uvt0,
        t_eval=t,
        args=(K22, d1, d2, beta, n, N),
        **integrator_keywords,
    )
    uvsol = uvsol.y

    # Reshape things and ifft back into (x, y, t) space from (kx, ky, t) space
    for j in range(len(t)):
        ut = np.reshape(uvsol[:N, j], (n, n))
        vt = np.reshape(uvsol[N:, j], (n, n))
        u[:, :, j] = np.real(ifft2(ut))
        v[:, :, j] = np.real(ifft2(vt))

    if return_timeseries:
        return u.transpose(2, 0, 1), v.transpose(2, 0, 1)
    # Return the last snapshot
    u_sol = u[:, :, -1]
    v_sol = v[:, :, -1]
    return u_sol, v_sol<|MERGE_RESOLUTION|>--- conflicted
+++ resolved
@@ -148,19 +148,8 @@
         The parameters of the reaction-diffusion model. The first element is the
         reaction coefficient (beta) and the second element is the diffusion
         coefficient (d).
-    return_timeseries: bool, default=False
+    return_timeseries: bool
         Whether to return the full timeseries or just the spatial solution at the final
-<<<<<<< HEAD
-        time step.
-    n: int, default=32
-        Number of spatial points in each direction.
-    L: int, default=20
-        Domain size in X and Y directions.
-    T: float, default=10.0
-        Total time to simulate.
-    dt: float, default=0.1
-        Time step size.
-=======
         time step. Defaults to False.
     n: int
         Number of spatial points in each direction. Defaults to 32.
@@ -170,7 +159,6 @@
         Total time to simulate. Defaults to 10.0.
     dt: float
         Time step size. Defaults to 0.1.
->>>>>>> b1840bc6
 
     Returns
     -------
