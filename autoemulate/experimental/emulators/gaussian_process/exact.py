import logging

import gpytorch
import numpy as np
import torch
from gpytorch import ExactMarginalLogLikelihood
from gpytorch.distributions import MultitaskMultivariateNormal, MultivariateNormal
from gpytorch.kernels import MultitaskKernel, ScaleKernel
from gpytorch.likelihoods import MultitaskGaussianLikelihood
from gpytorch.means import MultitaskMean
from torch import nn

from autoemulate.experimental.data.utils import set_random_seed
from autoemulate.experimental.device import TorchDeviceMixin
from autoemulate.experimental.emulators.base import GaussianProcessEmulator
from autoemulate.experimental.emulators.gaussian_process import (
    CovarModuleFn,
    MeanModuleFn,
)
from autoemulate.experimental.types import (
    DeviceLike,
    GaussianProcessLike,
    TensorLike,
)

from .kernel import (
    matern_3_2_kernel,
    matern_5_2_kernel,
    matern_5_2_plus_rq,
    rbf,
    rbf_plus_constant,
    rbf_plus_linear,
    rbf_times_linear,
    rq_kernel,
)
<<<<<<< HEAD
from .mean import (
    constant_mean,
    linear_mean,
    poly_mean,
    zero_mean,
=======
from autoemulate.experimental.callbacks.early_stopping import (
    EarlyStopping,
    EarlyStoppingException,
)
from autoemulate.experimental.data.preprocessors import Preprocessor, Standardizer
from autoemulate.experimental.device import TorchDeviceMixin
from autoemulate.experimental.emulators.base import GaussianProcessEmulator
from autoemulate.experimental.emulators.gaussian_process import (
    CovarModuleFn,
    MeanModuleFn,
>>>>>>> 9ff66453
)


class GaussianProcessExact(GaussianProcessEmulator, gpytorch.models.ExactGP):
    """
    Gaussian Process Exact Emulator

    This class implements an exact Gaussian Process emulator using the GPyTorch library

    It supports:
    - multi-task Gaussian processes
    - custom mean and kernel specification

    """

    def __init__(  # noqa: PLR0913 allow too many arguments since all currently required
        self,
        x: TensorLike,
        y: TensorLike,
        likelihood_cls: type[MultitaskGaussianLikelihood] = MultitaskGaussianLikelihood,
        mean_module_fn: MeanModuleFn = constant_mean,
        covar_module_fn: CovarModuleFn = rbf,
        epochs: int = 50,
        activation: type[nn.Module] = nn.ReLU,
        lr: float = 2e-1,
        early_stopping: EarlyStopping | None = None,
        device: DeviceLike | None = None,
        **kwargs,
    ):
        """Initialize the GaussianProcessExact emulator.

        Parameters
        ----------
        x : TensorLike
            Input features, expected to be a 2D tensor of shape (n_samples, n_features).
        y : TensorLike
            Target values, expected to be a 2D tensor of shape (n_samples, n_tasks).
        likelihood_cls : type[MultitaskGaussianLikelihood],
            default=MultitaskGaussianLikelihood
            Likelihood class to use for the model. Defaults to
            `MultitaskGaussianLikelihood`.
        mean_module_fn : MeanModuleFn, default=constant_mean
            Function to create the mean module.
        covar_module_fn : CovarModuleFn, default=rbf
            Function to create the covariance module.
        epochs : int, default=50
            Number of training epochs.
        activation : type[nn.Module], default=nn.ReLU
            Activation function to use in the model.
        lr : float, default=2e-1
            Learning rate for the optimizer.
        device : DeviceLike | None, default=None
            Device to run the model on. If None, uses the default device (usually CPU or
            GPU).
        """
        # Init device
        TorchDeviceMixin.__init__(self, device=device)

        x, y = self._convert_to_tensors(x, y)
        x, y = self._move_tensors_to_device(x, y)

        # Local variables for number of features and tasks
        n_features = x.shape[1]
        num_tasks = y.shape[1]
        num_tasks_torch = torch.Size([num_tasks])

        # Initialize the mean and covariance modules
        mean_module = mean_module_fn(n_features, num_tasks_torch)
        covar_module = covar_module_fn(n_features, num_tasks_torch)

        # If the combined kernel is not a ScaleKernel, wrap it in one
        covar_module = (
            covar_module
            if isinstance(covar_module, ScaleKernel)
            else ScaleKernel(covar_module, batch_shape=num_tasks_torch)
        )

        # Init likelihood
        likelihood = likelihood_cls(num_tasks=num_tasks)
        likelihood = likelihood.to(self.device)

        # Init must be called with preprocessed data
        gpytorch.models.ExactGP.__init__(
            self, train_inputs=x, train_targets=y, likelihood=likelihood
        )
        self.likelihood = likelihood
        self.mean_module = mean_module
        self.covar_module = covar_module
        self.epochs = epochs
        self.lr = lr
        self.activation = activation
        self.early_stopping = early_stopping
        self.to(self.device)

    @staticmethod
    def is_multioutput():
        return True

    def forward(self, x: TensorLike):
        mean = self.mean_module(x)
        assert isinstance(mean, torch.Tensor)
        covar = self.covar_module(x)
        return MultitaskMultivariateNormal.from_batch_mvn(
            MultivariateNormal(mean, covar)
        )

    def log_epoch(self, epoch: int, loss: TensorLike):
        logger = logging.getLogger(__name__)
        assert self.likelihood.noise is not None
        msg = (
            f"Epoch: {epoch + 1:{int(np.log10(self.epochs) + 1)}.0f}/{self.epochs}; "
            f"MLL: {-loss:4.3f}; noise: {self.likelihood.noise.item():4.3f}"
        )
        logger.info(msg)

    def _fit(self, x: TensorLike, y: TensorLike):
        self.train()
        self.likelihood.train()
        x, y = self._move_tensors_to_device(x, y)

        # TODO: move conversion out of _fit() and instead rely on for impl check
        x, y = self._convert_to_tensors(x, y)

        optimizer = torch.optim.Adam(self.parameters(), lr=self.lr)
        mll = ExactMarginalLogLikelihood(self.likelihood, self)

        # Set the training data in case changed since init
        self.set_train_data(x, y, strict=False)

        # Initialize early stopping
        if self.early_stopping is not None:
            self.early_stopping.on_train_begin()

        # Avoid `"epoch" is possibly unbound` type error at the end
        epoch = 0
        for epoch in range(self.epochs):
            optimizer.zero_grad()
            output = self(x)
            loss = mll(output, y)
            assert isinstance(loss, torch.Tensor)
            loss = -loss
            loss.backward()
            self.log_epoch(epoch, loss)
            optimizer.step()

            if self.early_stopping is not None:
                try:
                    # TODO: use validation loss instead, see #589
                    self.early_stopping.on_epoch_end(self, epoch, loss.item())
                except EarlyStoppingException:
                    # EarlyStopping prints a message if this happens
                    break

        if self.early_stopping is not None:
            self.early_stopping.on_train_end(self, epoch)

    def _predict(self, x: TensorLike) -> GaussianProcessLike:
        self.eval()
        with torch.no_grad():
            x = x.to(self.device)
            return self(x)

    @staticmethod
    def get_tune_config():
        return {
            "mean_module_fn": [
                constant_mean,
                zero_mean,
                linear_mean,
                poly_mean,
            ],
            "covar_module_fn": [
                rbf,
                matern_5_2_kernel,
                matern_3_2_kernel,
                rq_kernel,
                rbf_plus_constant,
                rbf_plus_linear,
                matern_5_2_plus_rq,
                rbf_times_linear,
            ],
            "epochs": [100, 200, 500, 1000],
            "batch_size": [16, 32],
            "activation": [
                nn.ReLU,
                nn.GELU,
            ],
            "lr": list(np.logspace(-3, -1)),
            "likelihood_cls": [MultitaskGaussianLikelihood],
        }


class GaussianProcessExactCorrelated(GaussianProcessExact):
    """Multioutput exact GP implementation with correlated task covariance.

    This class extends the `GaussianProcessExact` to support correlated task covariance
    by using a `MultitaskKernel` with a rank-1 covariance factor and a `MultitaskMean`
    for the mean function.

    It is designed to handle multi-task Gaussian processes where the tasks are
    correlated, allowing for more flexible modeling of multi-output data.
    """

    # TODO: refactor the init as similar to exact GP base class
    def __init__(  # noqa: PLR0913 allow too many arguments since all currently required
        self,
        x: TensorLike,
        y: TensorLike,
        likelihood_cls: type[MultitaskGaussianLikelihood] = MultitaskGaussianLikelihood,
        mean_module_fn: MeanModuleFn = constant_mean,
        covar_module_fn: CovarModuleFn = rbf,
        epochs: int = 50,
        activation: type[nn.Module] = nn.ReLU,
        lr: float = 2e-1,
        seed: int | None = None,
        device: DeviceLike | None = None,
        **kwargs,
    ):
        """Initialize the GaussianProcessExactCorrelated emulator.

        Parameters
        ----------
        x : TensorLike
            Input features, expected to be a 2D tensor of shape (n_samples, n_features).
        y : TensorLike
            Target values, expected to be a 2D tensor of shape (n_samples, n_tasks).
        likelihood_cls : type[MultitaskGaussianLikelihood],
            default=MultitaskGaussianLikelihood
            Likelihood class to use for the model. Defaults to
            `MultitaskGaussianLikelihood`.
        mean_module_fn : MeanModuleFn, default=constant_mean
            Function to create the mean module.
        covar_module_fn : CovarModuleFn, default=rbf
            Function to create the covariance module.
        epochs : int, default=50
            Number of training epochs.
        activation : type[nn.Module], default=nn.ReLU
            Activation function to use in the model.
        lr : float, default=2e-1
            Learning rate for the optimizer.
        seed : int | None, default=None
            Random seed for reproducibility. If None, no seed is set.
        device : DeviceLike | None, default=None
            Device to run the model on. If None, uses the default device (usually CPU or
            GPU).
        """

        # Init device
        TorchDeviceMixin.__init__(self, device=device)

        if seed is not None:
            set_random_seed(seed)

        # Convert to 2D tensors if needed and move to device
        x, y = self._move_tensors_to_device(*self._convert_to_tensors(x, y))

        # Initialize the mean and covariance modules
        n_features = tuple(x.shape)[1]
        mean_module = mean_module_fn(n_features, None)
        covar_module = covar_module_fn(n_features, None)

        # Mean and covariance modules for multitask
        num_tasks = tuple(y.shape)[1]
        mean_module = MultitaskMean(mean_module, num_tasks=num_tasks)
        covar_module = MultitaskKernel(covar_module, num_tasks=num_tasks, rank=1)

        # TODO: identify if initialization of task covariance factor is needed for
        # deterministic behavior
        # with torch.no_grad():
        #     mean_module.task_covar_factor.fill_(1.0)  # type: ignore  # noqa: PGH003
        #     covar_module.task_covar_factor.fill_(1.0)  # type: ignore  # noqa: PGH003

        # Init likelihood
        likelihood = likelihood_cls(num_tasks=num_tasks)
        likelihood = likelihood.to(self.device)

        # Init must be called with preprocessed data
        gpytorch.models.ExactGP.__init__(
            self,
            train_inputs=x,
            train_targets=y,
            likelihood=likelihood,
        )
        self.likelihood = likelihood
        self.mean_module = mean_module
        self.covar_module = covar_module
        self.epochs = epochs
        self.lr = lr
        self.activation = activation
        self.to(self.device)

    def forward(self, x):
        mean_x = self.mean_module(x)
        assert isinstance(mean_x, TensorLike)
        covar_x = self.covar_module(x)
        return GaussianProcessLike(mean_x, covar_x)<|MERGE_RESOLUTION|>--- conflicted
+++ resolved
@@ -10,6 +10,10 @@
 from gpytorch.means import MultitaskMean
 from torch import nn
 
+from autoemulate.experimental.callbacks.early_stopping import (
+    EarlyStopping,
+    EarlyStoppingException,
+)
 from autoemulate.experimental.data.utils import set_random_seed
 from autoemulate.experimental.device import TorchDeviceMixin
 from autoemulate.experimental.emulators.base import GaussianProcessEmulator
@@ -33,24 +37,11 @@
     rbf_times_linear,
     rq_kernel,
 )
-<<<<<<< HEAD
 from .mean import (
     constant_mean,
     linear_mean,
     poly_mean,
     zero_mean,
-=======
-from autoemulate.experimental.callbacks.early_stopping import (
-    EarlyStopping,
-    EarlyStoppingException,
-)
-from autoemulate.experimental.data.preprocessors import Preprocessor, Standardizer
-from autoemulate.experimental.device import TorchDeviceMixin
-from autoemulate.experimental.emulators.base import GaussianProcessEmulator
-from autoemulate.experimental.emulators.gaussian_process import (
-    CovarModuleFn,
-    MeanModuleFn,
->>>>>>> 9ff66453
 )
 
 
