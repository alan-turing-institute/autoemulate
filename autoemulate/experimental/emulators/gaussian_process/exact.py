--- conflicted
+++ resolved
@@ -273,11 +273,7 @@
 
     @staticmethod
     def get_tune_config():
-<<<<<<< HEAD
-        scheduler_params = GaussianProcessExact.scheduler_config()
-=======
         scheduler_config = GaussianProcessExact.scheduler_config()
->>>>>>> cd7bb7af
         return {
             "mean_module_fn": [
                 constant_mean,
@@ -296,17 +292,10 @@
                 rbf_times_linear,
             ],
             "epochs": [50, 100, 200],
-<<<<<<< HEAD
-            "lr": list(np.logspace(-3, np.log10(0.5), 100)),
-            "likelihood_cls": [MultitaskGaussianLikelihood],
-            "scheduler_cls": scheduler_params["scheduler_cls"],
-            "scheduler_kwargs": scheduler_params["scheduler_kwargs"],
-=======
             "lr": [5e-1, 1e-1, 5e-2, 1e-2],
             "likelihood_cls": [MultitaskGaussianLikelihood],
             "scheduler_cls": scheduler_config["scheduler_cls"],
             "scheduler_kwargs": scheduler_config["scheduler_kwargs"],
->>>>>>> cd7bb7af
         }
 
 
