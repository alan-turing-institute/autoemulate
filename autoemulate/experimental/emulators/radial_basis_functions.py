import random

import numpy as np
from torchrbf import RBFInterpolator

from autoemulate.experimental.core.device import TorchDeviceMixin
from autoemulate.experimental.core.types import DeviceLike, OutputLike, TensorLike
from autoemulate.experimental.emulators.base import PyTorchBackend
from autoemulate.experimental.transforms.standardize import StandardizeTransform


class RadialBasisFunctions(PyTorchBackend):
    """
    Radial basis function Emulator.

    Wraps the Radial Basis Function Interpolation in PyTorch.
    """

    supports_grad = False

    def __init__(  # noqa: PLR0913
        self,
        x: TensorLike,  # noqa: ARG002
        y: TensorLike,  # noqa: ARG002
        standardize_x: bool = False,
        standardize_y: bool = False,
        smoothing: float = 0.0,
        kernel: str = "thin_plate_spline",
        epsilon: float = 1.0,
        degree: int = 1,
        device: DeviceLike | None = None,
    ):
        """Initialize a RadialBasisFunctions emulator.

        Parameters
        ----------
        x: TensorLike
            Input features.
        y: TensorLike
            Target values.
<<<<<<< HEAD
        standardize_x: bool, default=False
            Whether to standardize input features.
        standardize_y: bool, default=False
            Whether to standardize target values.
        smoothing: float, default=0.0
            Smoothing parameter for the RBF interpolator.
        kernel: str, default="thin_plate_spline"
            Kernel type for the RBF interpolator. Options are:
            "linear", "multiquadric", "thin_plate_spline", "cubic", "quintic",
            "gaussian".
        epsilon: float, default=1.0
            Epsilon parameter for the RBF interpolator.
        degree: int, default=1
            Degree of the polynomial to be added to the RBF interpolator.
        device: DeviceLike | None, default=None
            Device to run the model on. If None, uses the default device.
=======
        standardize_x: bool
            Whether to standardize input features. Defaults to False.
        standardize_y: bool
            Whether to standardize target values. Defaults to False.
        smoothing: float
            Smoothing parameter for the RBF interpolator. Defaults to 0.0.
        kernel: str
            Kernel type for the RBF interpolator.
            Kernel type for the RBF interpolator. Options are:
            "linear", "multiquadric", "thin_plate_spline", "cubic", "quintic",
            "gaussian".
            Defaults to "thin_plate_spline".
        epsilon: float
            Epsilon parameter for the RBF interpolator. Defaults to 1.0.
        degree: int
            Degree of the polynomial to be added to the RBF interpolator. Defaults to 1.
        device: DeviceLike | None
            Device to run the model on. If None, uses the default device. Defaults to
            None.
>>>>>>> b1840bc6
        """
        super().__init__()
        TorchDeviceMixin.__init__(self, device=device)

        self.x_transform = StandardizeTransform() if standardize_x else None
        self.y_transform = StandardizeTransform() if standardize_y else None
        self.smoothing = smoothing
        self.kernel = kernel
        self.epsilon = epsilon
        self.degree = degree
        self.device = device

    def _fit(self, x: TensorLike, y: TensorLike):
        self.model = RBFInterpolator(
            x,
            y,
            smoothing=self.smoothing,
            kernel=self.kernel,
            epsilon=self.epsilon,
            degree=self.degree,
            device=self.device,  # type: ignore PGH003
        )

    def forward(self, x: TensorLike) -> TensorLike:
        """Forward pass for the radial basis function emulator."""
        return self.model(x)

    def _predict(self, x: TensorLike, with_grad: bool) -> OutputLike:
        if with_grad:
            msg = "Gradient calculation is not supported."
            raise ValueError(msg)
        self.eval()
        return self(x)

    @staticmethod
    def is_multioutput() -> bool:
        """Radial basis functions support multi-output."""
        return True

    @staticmethod
<<<<<<< HEAD
    def get_tune_params():
=======
    def get_tune_config():
>>>>>>> b1840bc6
        """Return a dictionary of hyperparameters to tune."""
        all_params = [
            {
                "kernel": ["linear", "multiquadric"],
                "degree": [np.random.randint(0, 3)],  # Degrees valid for these kernels
                "smoothing": [np.random.uniform(0.0, 1.0)],
            },
            {
                "kernel": ["thin_plate_spline", "cubic"],
                "degree": [np.random.randint(1, 3)],
                "smoothing": [np.random.uniform(0.0, 1.0)],
            },
            {
                "kernel": ["quintic"],
                "degree": [np.random.randint(2, 3)],
                "smoothing": [np.random.uniform(0.0, 1.0)],
            },
            {
                "kernel": ["gaussian"],
                "degree": [np.random.randint(-1, 3)],
                "smoothing": [np.random.uniform(0.0, 1.0)],
            },
        ]
        # Randomly select one of the parameter sets
        return random.choice(all_params)<|MERGE_RESOLUTION|>--- conflicted
+++ resolved
@@ -38,24 +38,6 @@
             Input features.
         y: TensorLike
             Target values.
-<<<<<<< HEAD
-        standardize_x: bool, default=False
-            Whether to standardize input features.
-        standardize_y: bool, default=False
-            Whether to standardize target values.
-        smoothing: float, default=0.0
-            Smoothing parameter for the RBF interpolator.
-        kernel: str, default="thin_plate_spline"
-            Kernel type for the RBF interpolator. Options are:
-            "linear", "multiquadric", "thin_plate_spline", "cubic", "quintic",
-            "gaussian".
-        epsilon: float, default=1.0
-            Epsilon parameter for the RBF interpolator.
-        degree: int, default=1
-            Degree of the polynomial to be added to the RBF interpolator.
-        device: DeviceLike | None, default=None
-            Device to run the model on. If None, uses the default device.
-=======
         standardize_x: bool
             Whether to standardize input features. Defaults to False.
         standardize_y: bool
@@ -75,7 +57,6 @@
         device: DeviceLike | None
             Device to run the model on. If None, uses the default device. Defaults to
             None.
->>>>>>> b1840bc6
         """
         super().__init__()
         TorchDeviceMixin.__init__(self, device=device)
@@ -116,11 +97,7 @@
         return True
 
     @staticmethod
-<<<<<<< HEAD
     def get_tune_params():
-=======
-    def get_tune_config():
->>>>>>> b1840bc6
         """Return a dictionary of hyperparameters to tune."""
         all_params = [
             {
