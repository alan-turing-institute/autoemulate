import numpy as np
from sklearn.ensemble import RandomForestRegressor

from autoemulate.experimental.device import TorchDeviceMixin
from autoemulate.experimental.emulators.base import SklearnBackend
from autoemulate.experimental.types import DeviceLike, TensorLike


class RandomForest(SklearnBackend):
    """Random forest Emulator.

    Implements Random Forests regression from scikit-learn.
    """

    def __init__(  # noqa: PLR0913 allow too many arguments since all currently required
        self,
        x: TensorLike,
        y: TensorLike,
        n_estimators: int = 100,
        criterion: str = "squared_error",
        max_depth: int | None = None,
        min_samples_split: int = 2,
        min_samples_leaf: int = 1,
        max_features: float = 1.0,
        bootstrap: bool = True,
        oob_score: bool = False,
        max_samples: int | None = None,
        random_state: int | np.random.RandomState | None = None,
<<<<<<< HEAD
        **kwargs,
=======
        device: DeviceLike = "cpu",
>>>>>>> 83134134
    ):
        """Initializes a RandomForest object."""
        _, _ = x, y  # ignore unused arguments
        TorchDeviceMixin.__init__(self, device=device, cpu_only=True)
        self.n_estimators = n_estimators
        self.criterion = criterion
        self.max_depth = max_depth
        self.min_samples_split = min_samples_split
        self.min_samples_leaf = min_samples_leaf
        self.max_features = max_features
        self.bootstrap = bootstrap
        self.oob_score = oob_score
        self.max_samples = max_samples
        self.random_state = random_state
        self.model = RandomForestRegressor(
            n_estimators=self.n_estimators,
            max_depth=self.max_depth,
            min_samples_split=self.min_samples_split,
            min_samples_leaf=self.min_samples_leaf,
            max_features=self.max_features,
            bootstrap=self.bootstrap,
            random_state=self.random_state,
        )

    @staticmethod
    def is_multioutput() -> bool:
        return True

    @staticmethod
    def get_tune_config():
        return {
            "n_estimators": [np.random.randint(50, 500)],
            "min_samples_split": [np.random.randint(2, 20)],
            "min_samples_leaf": [np.random.randint(1, 10)],
            "max_features": ["sqrt", "log2", None, 1.0],
            "bootstrap": [True, False],
            "oob_score": [True, False],
            "max_depth": [None, *list(range(5, 30, 5))],  # None plus a range of depths
            "max_samples": [None, 0.5, 0.7, 0.9],
        }<|MERGE_RESOLUTION|>--- conflicted
+++ resolved
@@ -26,11 +26,7 @@
         oob_score: bool = False,
         max_samples: int | None = None,
         random_state: int | np.random.RandomState | None = None,
-<<<<<<< HEAD
-        **kwargs,
-=======
         device: DeviceLike = "cpu",
->>>>>>> 83134134
     ):
         """Initializes a RandomForest object."""
         _, _ = x, y  # ignore unused arguments
