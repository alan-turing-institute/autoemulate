--- conflicted
+++ resolved
@@ -15,11 +15,7 @@
         y: TensorLike,
         activation_cls: type[nn.Module] = nn.ReLU,
         loss_fn_cls: type[nn.Module] = nn.MSELoss,
-<<<<<<< HEAD
-=======
-        optimizer_cls: type[optim.Optimizer] = optim.Adam,
         epochs: int = 100,
->>>>>>> eafacc3a
         layer_dims: list[int] | None = None,
         weight_init: str = "default",
         scale: float = 1.0,
