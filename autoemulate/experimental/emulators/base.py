import random
from abc import ABC, abstractmethod
from typing import ClassVar

import numpy as np
import torch
from sklearn.base import BaseEstimator
from torch import nn, optim
from torch.optim.lr_scheduler import ExponentialLR, LRScheduler

from autoemulate.experimental.data.preprocessors import Preprocessor
from autoemulate.experimental.data.utils import ConversionMixin, ValidationMixin
from autoemulate.experimental.device import TorchDeviceMixin
from autoemulate.experimental.types import (
    DistributionLike,
    GaussianLike,
    GaussianProcessLike,
    NumpyLike,
    OutputLike,
    TensorLike,
    TuneConfig,
)


class Emulator(ABC, ValidationMixin, ConversionMixin, TorchDeviceMixin):
    """
    The interface containing methods on emulators that are
    expected by downstream dependents. This includes:
    - `AutoEmulate`
    """

    is_fitted_: bool = False
    supports_grad: bool = False

    @abstractmethod
    def _fit(self, x: TensorLike, y: TensorLike): ...

    def fit(self, x: TensorLike, y: TensorLike):
        self._check(x, y)
        x, y = self._move_tensors_to_device(x, y)
        self._fit(x, y)
        self.is_fitted_ = True

    @abstractmethod
    def __init__(
        self, x: TensorLike | None = None, y: TensorLike | None = None, **kwargs
    ): ...

    @classmethod
    def model_name(cls) -> str:
        return cls.__name__

    @abstractmethod
    def _predict(self, x: TensorLike, with_grad: bool) -> OutputLike:
        pass

    def predict(self, x: TensorLike, with_grad: bool = False) -> OutputLike:
        if not self.is_fitted_:
            msg = "Model is not fitted yet. Call fit() before predict()."
            raise RuntimeError(msg)
        self._check(x, None)
        (x,) = self._move_tensors_to_device(x)
        output = self._predict(x, with_grad)
        self._check_output(output)
        return output

    @staticmethod
    @abstractmethod
    def is_multioutput() -> bool:
        """Flag to indicate if the model is multioutput or not."""

    @staticmethod
    def get_tune_config() -> TuneConfig:
        """
        The keys in the TuneConfig must be implemented as keyword arguments in the
        __init__ method of any subclasses.

        e.g.

        tune_config: TuneConfig = {
            "lr": list[0.01, 0.1],
            "batch_size": [16, 32],
            "mean"
        }

        model_config: ModelConfig = {
            "lr": 0.01,
            "batch_size": 16
        }

        class MySubClass(Emulator):
            def __init__(lr, batch_size):
                self.lr = lr
                self.batch_size = batch_size
        """
        msg = (
            "Subclasses should implement for generating tuning config specific to "
            "each subclass."
        )
        raise NotImplementedError(msg)

    @classmethod
    def get_random_config(cls):
        return {
            k: v[np.random.randint(len(v))] for k, v in cls.get_tune_config().items()
        }


class DeterministicEmulator(Emulator):
    """An emulator subclass that predicts with deterministic outputs returning a
    `TensorLike`.
    """

    @abstractmethod
    def _predict(self, x: TensorLike, with_grad: bool) -> TensorLike: ...
    def predict(self, x: TensorLike, with_grad: bool = False) -> TensorLike:
        pred = super().predict(x, with_grad)
        assert isinstance(pred, TensorLike)
        return pred


class ProbabilisticEmulator(Emulator):
    """An emulator subclass that predicts with probabilistic outputs returning a
    `DistributionLike`.
    """

    @abstractmethod
    def _predict(self, x: TensorLike, with_grad: bool) -> DistributionLike: ...
    def predict(self, x: TensorLike, with_grad: bool = False) -> DistributionLike:
        pred = super().predict(x, with_grad)
        assert isinstance(pred, DistributionLike)
        return pred

    def predict_mean_and_variance(
        self, x: TensorLike, with_grad: bool = False
    ) -> tuple[TensorLike, TensorLike]:
        """
        Predict mean and variance from the probabilistic output.

        Parameters
        ----------
        x : TensorLike
            Input tensor to make predictions for.
        with_grad : bool
            Whether to enable gradient calculation. Defaults to False.

        Returns
        -------
        tuple[TensorLike, TensorLike]
            The emulator predicted mean and variance for `x`.
        """
        pred = self.predict(x, with_grad)
        return pred.mean, pred.variance


class GaussianEmulator(ProbabilisticEmulator):
    """An emulator subclass that predicts with Gaussian outputs returning a
    `GaussianLike`.
    """

    supports_grad: bool = True

    @abstractmethod
    def _predict(self, x: TensorLike, with_grad: bool) -> GaussianLike: ...
    def predict(self, x: TensorLike, with_grad: bool = False) -> GaussianLike:
        pred = super().predict(x, with_grad)
        assert isinstance(pred, GaussianLike)
        return pred


class GaussianProcessEmulator(GaussianEmulator):
    """A Gaussian Process emulator subclass that predicts with output
    `GaussianProcessLike`.
    """

    @abstractmethod
    def _predict(self, x: TensorLike, with_grad: bool) -> GaussianProcessLike: ...
    def predict(self, x: TensorLike, with_grad: bool = False) -> GaussianProcessLike:
        pred = super().predict(x, with_grad)
        assert isinstance(pred, GaussianProcessLike)
        return pred


class PyTorchBackend(nn.Module, Emulator, Preprocessor):
    """
    PyTorchBackend is a torch model and implements the base class.
    This provides default implementations to further subclasses.
    This means that models can subclass and only need to implement
    `.forward()` to have an emulator to be run in `AutoEmulate`
    """

    batch_size: int = 16
    shuffle: bool = True
    epochs: int = 10
    loss_history: ClassVar[list[float]] = []
    verbose: bool = False
    preprocessor: Preprocessor | None = None
    loss_fn: nn.Module = nn.MSELoss()
    optimizer_cls: type[optim.Optimizer] = optim.Adam
    optimizer: optim.Optimizer
<<<<<<< HEAD
    supports_grad: bool = True
=======
    lr: float = 1e-1
    scheduler_cls: type[LRScheduler] | None = None
>>>>>>> 82ca9355

    def preprocess(self, x: TensorLike) -> TensorLike:
        if self.preprocessor is None:
            return x
        return self.preprocessor.preprocess(x)

    def loss_func(self, y_pred, y_true):
        """
        Loss function to be used for training the model.
        This can be overridden by subclasses to use a different loss function.
        """
        return nn.MSELoss()(y_pred, y_true)

    @classmethod
    def scheduler_config(cls) -> dict:
        """
        Returns a random configuration for the learning rate scheduler.
        This should be added to the `get_tune_config()` method of subclasses
        to allow tuning of the scheduler parameters.
        """
        all_params = [
            {
                "scheduler_cls": [ExponentialLR],
                "scheduler_kwargs": [
                    {"gamma": 0.9},
                    {"gamma": 0.95},
                ],
            },
            {
                "scheduler_cls": [LRScheduler],
                "scheduler_kwargs": [
                    {"policy": "ReduceLROnPlateau", "patience": 5, "factor": 0.5}
                ],
            },
            # TODO: investigate these suggestions from copilot
            # {
            #     "scheduler_cls": [CosineAnnealingLR],
            #     "scheduler_kwargs": [{"T_max": 10, "eta_min": 0.01}],
            # },
            # {
            #     "scheduler_cls": [ReduceLROnPlateau],
            #     "scheduler_kwargs": [{"mode": "min", "factor": 0.1, "patience": 5}],
            # },
            # {
            #     "scheduler_cls": [StepLR],
            #     "scheduler_kwargs": [{"step_size": 10, "gamma": 0.1}],
            # },
            # {
            #     "scheduler_cls": [CyclicLR],
            #     "scheduler_kwargs": [{
            #         "base_lr": 1e-3,
            #         "max_lr": 1e-1,
            #         "step_size_up": 5,
            #         "step_size_down": 5,
            #     }],
            # },
            # {
            #     "scheduler_cls": [OneCycleLR],
            #     "scheduler_kwargs": [{
            #         "max_lr": 1e-1,
            #         "total_steps": self.epochs,
            #         "pct_start": 0.3,
            #         "anneal_strategy": "linear",
            #     }],
            # },
        ]
        # Randomly select one of the parameter sets
        return random.choice(all_params)

    def _fit(
        self,
        x: TensorLike,
        y: TensorLike,
    ):
        """
        Train a PyTorchBackend model.

        Parameters
        ----------
        X: TensorLike
            Input features as numpy array, PyTorch tensor, or DataLoader.
        y: OutputLike or None
            Target values (not needed if x is a DataLoader).
        """

        self.train()  # Set model to training mode

        # Convert input to DataLoader if not already
        dataloader = self._convert_to_dataloader(
            x, y, batch_size=self.batch_size, shuffle=self.shuffle
        )

        # Training loop
        for epoch in range(self.epochs):
            epoch_loss = 0.0
            batches = 0

            for X_batch, y_batch in dataloader:
                # Preprocess x_batch
                x = self.preprocess(X_batch)

                # Forward pass
                y_pred = self.forward(X_batch)
                loss = self.loss_func(y_pred, y_batch)

                # Backward pass and optimize
                self.optimizer.zero_grad()
                loss.backward()
                self.optimizer.step()

                # Track loss
                epoch_loss += loss.item()
                batches += 1
            # Update learning rate if scheduler is defined
            if self.scheduler is not None:
                self.scheduler.step()  # type: ignore[call-arg]

            # Average loss for the epoch
            avg_epoch_loss = epoch_loss / batches
            self.loss_history.append(avg_epoch_loss)

            if self.verbose and (epoch + 1) % (self.epochs // 10 or 1) == 0:
                print(f"Epoch [{epoch + 1}/{self.epochs}], Loss: {avg_epoch_loss:.4f}")

    def _initialize_weights(
        self,
        weight_init: str = "default",
        scale: float = 1.0,
        bias_init: str = "default",
    ):
        """Initialize the weights.

        Parameters
        ----------
        weight_init : str
            Initialization method name
        scale : float
            Scale parameter for initialization methods. Used as:
            - gain for Xavier methods
            - std for normal distribution
            - bound for uniform distribution (range: [-scale, scale])
            - ignored for Kaiming methods (uses optimal scaling)
        bias_init : str
            Bias initialization method. Options: "zeros", "default"
            "zeros" initializes biases to zero
            "default" uses PyTorch's default uniform initialization
        """
        # Dictionary mapping for weight initialization methods
        init_methods = {
            "xavier_uniform": lambda w: nn.init.xavier_uniform_(w, gain=scale),
            "xavier_normal": lambda w: nn.init.xavier_normal_(w, gain=scale),
            "kaiming_uniform": lambda w: nn.init.kaiming_uniform_(
                w, mode="fan_in", nonlinearity="relu"
            ),
            "kaiming_normal": lambda w: nn.init.kaiming_normal_(
                w, mode="fan_in", nonlinearity="relu"
            ),
            "normal": lambda w: nn.init.normal_(w, mean=0.0, std=scale),
            "uniform": lambda w: nn.init.uniform_(w, -scale, scale),
            "zeros": lambda w: nn.init.zeros_(w),
            "ones": lambda w: nn.init.ones_(w),
        }

        for module in self.modules():
            # TODO: consider and add handling for other module types
            if isinstance(module, nn.Linear):
                # Apply initialization if method exists
                if weight_init in init_methods:
                    init_methods[weight_init](module.weight)

                # Initialize biases based on bias_init parameter
                if module.bias is not None and bias_init == "zeros":
                    nn.init.zeros_(module.bias)

    def _predict(self, x: TensorLike, with_grad: bool) -> OutputLike:
        self.eval()
        with torch.set_grad_enabled(with_grad):
            x = self.preprocess(x)
            return self(x)


class SklearnBackend(DeterministicEmulator):
    """
    SklearnBackend is a sklearn model and implements the base class.
    This provides default implementations to further subclasses.
    This means that models can subclass and only need to implement
    `.fit()` and `.predict()` to have an emulator to be run in `AutoEmulate`
    """

    model: BaseEstimator
    normalize_y: bool = False
    y_mean: TensorLike
    y_std: TensorLike
    supports_grad: bool = False

    def _model_specific_check(self, x: NumpyLike, y: NumpyLike):
        _, _ = x, y

    def _fit(self, x: TensorLike, y: TensorLike):
        if self.normalize_y:
            y, y_mean, y_std = self._normalize(y)
            self.y_mean = y_mean
            self.y_std = y_std
        x_np, y_np = self._convert_to_numpy(x, y)
        assert isinstance(x_np, np.ndarray)
        assert isinstance(y_np, np.ndarray)
        self.n_features_in_ = x_np.shape[1]
        self._model_specific_check(x_np, y_np)
        self.model.fit(x_np, y_np)  # type: ignore PGH003

    def _predict(self, x: TensorLike, with_grad: bool) -> TensorLike:
        if with_grad:
            msg = "Gradient calculation is not supported."
            raise ValueError(msg)
        x_np, _ = self._convert_to_numpy(x, None)
        y_pred = self.model.predict(x_np)  # type: ignore PGH003
        _, y_pred = self._move_tensors_to_device(*self._convert_to_tensors(x, y_pred))
        if self.normalize_y:
            y_pred = self._denormalize(y_pred, self.y_mean, self.y_std)
        return y_pred


class DropoutTorchBackend(PyTorchBackend):
    """
    Torch backend model that is meant to support dropout.
    """<|MERGE_RESOLUTION|>--- conflicted
+++ resolved
@@ -198,12 +198,9 @@
     loss_fn: nn.Module = nn.MSELoss()
     optimizer_cls: type[optim.Optimizer] = optim.Adam
     optimizer: optim.Optimizer
-<<<<<<< HEAD
     supports_grad: bool = True
-=======
     lr: float = 1e-1
     scheduler_cls: type[LRScheduler] | None = None
->>>>>>> 82ca9355
 
     def preprocess(self, x: TensorLike) -> TensorLike:
         if self.preprocessor is None:
