from abc import ABC, abstractmethod
from typing import ClassVar

from sklearn.base import BaseEstimator, RegressorMixin
from sklearn.utils.validation import check_array, check_is_fitted, check_X_y
from torch import Tensor, nn, optim

from autoemulate.experimental.data.preprocessors import Preprocessor
from autoemulate.experimental.data.utils import InputTypeMixin
from autoemulate.experimental.data.validation import ValidationMixin
from autoemulate.experimental.types import OutputLike, TensorLike, TuneConfig


<<<<<<< HEAD
class Emulator(ABC, Base, InputTypeMixin):
=======
class Emulator(ABC, ValidationMixin):
>>>>>>> 25d69e7e
    """
    The interface containing methods on emulators that are
    expected by downstream dependents. This includes:
    - `AutoEmulate`
    """

    @abstractmethod
    def _fit(self, x: TensorLike, y: TensorLike): ...

    def fit(self, x: TensorLike, y: TensorLike):
        self._check(x, y)
        self._fit(x, y)

    @abstractmethod
    def __init__(
        self, x: TensorLike | None = None, y: TensorLike | None = None, **kwargs
    ): ...

    @classmethod
    def model_name(cls) -> str:
        return cls.__name__

    @abstractmethod
    def _predict(self, x: TensorLike) -> OutputLike:
        pass

    def predict(self, x: TensorLike) -> OutputLike:
        self._check(x, None)
        output = self._predict(x)
        self._check_output(output)
        return output

    @staticmethod
    @abstractmethod
    def is_multioutput() -> bool:
        """Flag to indicate if the model is multioutput or not."""

    @staticmethod
    @abstractmethod
    def get_tune_config() -> TuneConfig:
        """
        The keys in the TuneConfig must be implemented as keyword arguments in the
        __init__ method of any subclasses.

        e.g.

        tune_config: TuneConfig = {
            "lr": list[0.01, 0.1],
            "batch_size": [16, 32],
            "mean"
        }

        model_config: ModelConfig = {
            "lr": 0.01,
            "batch_size": 16
        }

        class MySubClass(Emulator):
            def __init__(lr, batch_size):
                self.lr = lr
                self.batch_size = batch_size
        """

        ...


class PyTorchBackend(nn.Module, Emulator, Preprocessor):
    """
    PyTorchBackend is a torch model and implements the base class.
    This provides default implementations to further subclasses.
    This means that models can subclass and only need to implement
    `.forward()` to have an emulator to be run in `AutoEmulate`
    """

    batch_size: int = 16
    shuffle: bool = True
    epochs: int = 10
    loss_history: ClassVar[list[float]] = []
    verbose: bool = False
    preprocessor: Preprocessor | None = None
    loss_fn: nn.Module = nn.MSELoss()
    optimizer: optim.Optimizer

    def preprocess(self, x: TensorLike) -> TensorLike:
        if self.preprocessor is None:
            return x
        return self.preprocessor.preprocess(x)

    def loss_func(self, y_pred, y_true):
        """
        Loss function to be used for training the model.
        This can be overridden by subclasses to use a different loss function.
        """
        return nn.MSELoss()(y_pred, y_true)

    def _fit(
        self,
        x: TensorLike,
        y: TensorLike,
    ):
        """
        Train a PyTorchBackend model.

        Parameters
        ----------
            X: TensorLike
                Input features as numpy array, PyTorch tensor, or DataLoader.
            y: OutputLike or None
                Target values (not needed if x is a DataLoader).

        """

        self.train()  # Set model to training mode

        # Convert input to DataLoader if not already
        dataloader = self._convert_to_dataloader(
            x, y, batch_size=self.batch_size, shuffle=self.shuffle
        )

        # Training loop
        for epoch in range(self.epochs):
            epoch_loss = 0.0
            batches = 0

            for X_batch, y_batch in dataloader:
                # Preprocess x_batch
                # TODO: consider if this should be moved outside of dataloader iteration
                # e.g. as part of the InputTypeMixin
                x = self.preprocess(X_batch)

                # Forward pass
                y_pred = self.forward(X_batch)
                loss = self.loss_func(y_pred, y_batch)

                # Backward pass and optimize
                self.optimizer.zero_grad()
                loss.backward()
                self.optimizer.step()

                # Track loss
                epoch_loss += loss.item()
                batches += 1

            # Average loss for the epoch
            avg_epoch_loss = epoch_loss / batches
            self.loss_history.append(avg_epoch_loss)

            if self.verbose and (epoch + 1) % (self.epochs // 10 or 1) == 0:
                print(f"Epoch [{epoch + 1}/{self.epochs}], Loss: {avg_epoch_loss:.4f}")

    def _predict(self, x: TensorLike) -> OutputLike:
        self.eval()
        x = self.preprocess(x)
        return self(x)

    @staticmethod
    def get_tune_config():
        msg = (
            "Subclasses should implement for generating tuning config specific to "
            "each subclass."
        )
        raise NotImplementedError(msg)


# class SklearnEstimator(BaseEstimator, RegressorMixin): ...

class SklearnBackend(Emulator, BaseEstimator, RegressorMixin):
    """
    SklearnBackend is a sklearn model and implements the base class.
    This provides default implementations to further subclasses.
    This means that models can subclass and only need to implement
    `.fit()` and `.predict()` to have an emulator to be run in `AutoEmulate`
    """

    # model: SklearnEstimator

    def __init__(
        self, x: InputLike | None = None, y: InputLike | None = None, **kwargs
    ):
        pass

    def check_and_convert(self, x: InputLike, y: InputLike | None):
        x, y = self._convert_to_numpy(x, y)
        # if y is None:
        #     msg = "y must be provided."
        #     raise ValueError(msg)
        # if y.ndim > 2:
        #     msg = f"y must be 1D or 2D array. Found {y.ndim}D array."
        #     raise ValueError(msg)
        # if y.ndim == 2:  # _convert_to_numpy may return 2D y
        #     y = y.ravel()  # Ensure y is 1-dimensional
        self.n_features_in_ = x.shape[1]

        return x, y

    def _fit(self, x: InputLike, y: InputLike | None):
        self.model.fit(x, y)
        self.is_fitted_ = True

    # def fit(self, x: InputLike, y: InputLike | None):
    #     """Fits the emulator to the data."""
    #     x, y = self.check_and_convert(x, y)
    #     self._fit(x, y)

    def _predict(self, x: InputLike) -> OutputLike:
        check_is_fitted(self)
        x = check_array(x)
        return self.model.predict(x)

    def predict(self, x: InputLike) -> OutputLike:
        """Predicts the output of the emulator for a given input."""
        y_pred = self._predict(x)

        # Ensure the output is a 2D tensor array with shape (n_samples, 1)
        return Tensor(y_pred.reshape(-1, 1))  # type: ignore PGH003

    @staticmethod
    def get_tune_config() -> TuneConfig:
        return {}
<|MERGE_RESOLUTION|>--- conflicted
+++ resolved
@@ -11,11 +11,7 @@
 from autoemulate.experimental.types import OutputLike, TensorLike, TuneConfig
 
 
-<<<<<<< HEAD
-class Emulator(ABC, Base, InputTypeMixin):
-=======
-class Emulator(ABC, ValidationMixin):
->>>>>>> 25d69e7e
+class Emulator(ABC, ValidationMixin, InputTypeMixin):
     """
     The interface containing methods on emulators that are
     expected by downstream dependents. This includes:
