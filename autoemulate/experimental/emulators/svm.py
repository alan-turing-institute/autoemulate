from typing import Literal

import numpy as np
from sklearn.svm import SVR
from sklearn.utils.validation import check_X_y

from autoemulate.experimental.core.device import TorchDeviceMixin
from autoemulate.experimental.core.types import DeviceLike, NumpyLike, TensorLike
from autoemulate.experimental.emulators.base import SklearnBackend
from autoemulate.experimental.transforms.standardize import StandardizeTransform


class SupportVectorMachine(SklearnBackend):
    """
    Support Vector Machines Emulator.

    Wraps Support Vector Regressor from scikit-learn.
    """

    def __init__(  # noqa: PLR0913 allow too many arguments since all currently required
        self,
        x: TensorLike,
        y: TensorLike | None,
        standardize_x: bool = False,
        standardize_y: bool = False,
        kernel: Literal["linear", "poly", "rbf", "sigmoid", "precomputed"] = "rbf",
        degree: int = 3,
        gamma: Literal["scale", "auto"] | float = "scale",
        coef0: float = 0.0,
        tol: float = 1e-3,
        C: float = 1.0,
        epsilon: float = 0.1,
        shrinking: bool = True,
        cache_size: float = 200.0,
        verbose: bool = False,
        max_iter: int = 100,
        normalise_y: bool = True,
        device: DeviceLike = "cpu",
    ):
        """Initialize a SupportVectorMachine emulator.

        Parameters
        ----------
        x: TensorLike
            Input features.
        y: TensorLike | None
            Target values. If None, the model will be fitted later.
<<<<<<< HEAD
        standardize_x: bool, default=False
            Whether to standardize input features.
        standardize_y: bool, default=False
            Whether to standardize target values.
        kernel: {"linear", "poly", "rbf", "sigmoid", "precomputed"}, default="rbf"
            Kernel type to be used in the algorithm. Options are:
            "linear", "poly", "rbf", "sigmoid", "precomputed".
        degree: int, default=3
            Degree of the polynomial kernel function ('poly'). Ignored by other kernels.
        gamma: {"scale", "auto"} | float, default="scale"
            Kernel coefficient for 'rbf', 'poly', and 'sigmoid'. If 'scale', it is set
            to 1 / (n_features * X.var()) as default; if 'auto', it is set to
            1 / n_features. If float, must be non-negative.
        coef0: float, default=0.0
            Independent term in kernel function. It is only significant in 'poly' and
            'sigmoid'.
        tol: float, default=1e-3
            Tolerance for stopping criteria.
        C: float, default=1.0
            Regularization parameter. The strength of the regularization is inversely
            proportional to C. Must be strictly positive.
        epsilon: float, default=0.1
            Epsilon in the epsilon-SVR model. It specifies the epsilon-tube within which
            no penalty is associated in the training loss function with points predicted
            within a distance epsilon from the actual value.
        shrinking: bool, default=True
            Whether to use the shrinking heuristic.
        cache_size: float, default=200
            Specify the size of the kernel cache (in MB).
        verbose: bool, default=False
            Enable verbose output.
        max_iter: int, default=100
            Hard limit on iterations within solver, or -1 for no limit.
        normalise_y: bool, default=True
            Whether to normalize the target values y before fitting the model.
        device: DeviceLike, default="cpu"
=======
        standardize_x: bool
            Whether to standardize input features. Defaults to False.
        standardize_y: bool
            Whether to standardize target values. Defaults to False.
        kernel: {"linear", "poly", "rbf", "sigmoid", "precomputed"}
            Kernel type to be used in the algorithm. Options are:
            "linear", "poly", "rbf", "sigmoid", "precomputed". Defaults to "rbf".
        degree: int
            Degree of the polynomial kernel function ('poly'). Ignored by other kernels.
            Defaults to 3.
        gamma: {"scale", "auto"} | float
            Kernel coefficient for 'rbf', 'poly', and 'sigmoid'. If 'scale', it is set
            to 1 / (n_features * X.var()) as default; if 'auto', it is set to
            1 / n_features. If float, must be non-negative.
            Defaults to 'scale'.
        coef0: float
            Independent term in kernel function. It is only significant in 'poly' and
            'sigmoid'. Defaults to 0.0.
        tol: float
            Tolerance for stopping criteria. Defaults to 1e-3.
        C: float
            Regularization parameter. The strength of the regularization is inversely
            proportional to C. Must be strictly positive. Defaults to 1.0.
        epsilon: float
            Epsilon in the epsilon-SVR model. It specifies the epsilon-tube within which
            no penalty is associated in the training loss function with points predicted
            within a distance epsilon from the actual value. Defaults to 0.1.
        shrinking: bool
            Whether to use the shrinking heuristic. Defaults to True.
        cache_size: float
            Specify the size of the kernel cache (in MB). Defaults to 200.
        verbose: bool
            Enable verbose output. Defaults to False.
        max_iter: int
            Hard limit on iterations within solver, or -1 for no limit. Defaults to 100.
        normalise_y: bool
            Whether to normalize the target values y before fitting the model. Defaults
            to True.
        device: DeviceLike
>>>>>>> b1840bc6
            Device to run the model on (e.g., "cpu", "cuda", "mps"). Note: SVR
            always runs on CPU, this parameter is for compatibility with the base class.
        """
        _, _, _ = x, y, device  # ignore unused arguments
        TorchDeviceMixin.__init__(self, device=device, cpu_only=True)
        self.x_transform = StandardizeTransform() if standardize_x else None
        self.y_transform = StandardizeTransform() if standardize_y else None
        self.kernel = kernel
        self.degree = degree
        self.gamma = gamma
        self.coef0 = coef0
        self.tol = tol
        self.C = C
        self.epsilon = epsilon
        self.shrinking = shrinking
        self.cache_size = cache_size
        self.verbose = verbose
        self.max_iter = max_iter
        self.normalise_y = normalise_y
        self.model = SVR(
            kernel=self.kernel,
            degree=self.degree,
            gamma=self.gamma,  # type: ignore reportArgumentType
            coef0=self.coef0,
            tol=self.tol,
            C=self.C,
            epsilon=self.epsilon,
            shrinking=self.shrinking,
            cache_size=self.cache_size,  # type: ignore reportArgumentType
            verbose=self.verbose,
            max_iter=self.max_iter,
        )

    @staticmethod
    def is_multioutput() -> bool:
        """Support Vector Machines do not support multi-output."""
        return False

    def _model_specific_check(self, x: NumpyLike, y: NumpyLike):
        check_X_y(x, y, ensure_min_samples=2)

    @staticmethod
<<<<<<< HEAD
    def get_tune_params():
=======
    def get_tune_config():
>>>>>>> b1840bc6
        """Return a dictionary of hyperparameters to tune."""
        return {
            "kernel": ["rbf", "linear", "poly", "sigmoid"],
            "degree": [np.random.randint(2, 6)],
            "gamma": ["scale", "auto"],
            "coef0": [np.random.uniform(0.0, 1.0)],
            "tol": [np.random.uniform(1e-5, 1e-3)],
            "C": [np.random.uniform(1.0, 3.0)],
            "epsilon": [np.random.uniform(0.1, 0.3)],
            "shrinking": [True, False],
            "max_iter": [-1],
        }<|MERGE_RESOLUTION|>--- conflicted
+++ resolved
@@ -45,44 +45,6 @@
             Input features.
         y: TensorLike | None
             Target values. If None, the model will be fitted later.
-<<<<<<< HEAD
-        standardize_x: bool, default=False
-            Whether to standardize input features.
-        standardize_y: bool, default=False
-            Whether to standardize target values.
-        kernel: {"linear", "poly", "rbf", "sigmoid", "precomputed"}, default="rbf"
-            Kernel type to be used in the algorithm. Options are:
-            "linear", "poly", "rbf", "sigmoid", "precomputed".
-        degree: int, default=3
-            Degree of the polynomial kernel function ('poly'). Ignored by other kernels.
-        gamma: {"scale", "auto"} | float, default="scale"
-            Kernel coefficient for 'rbf', 'poly', and 'sigmoid'. If 'scale', it is set
-            to 1 / (n_features * X.var()) as default; if 'auto', it is set to
-            1 / n_features. If float, must be non-negative.
-        coef0: float, default=0.0
-            Independent term in kernel function. It is only significant in 'poly' and
-            'sigmoid'.
-        tol: float, default=1e-3
-            Tolerance for stopping criteria.
-        C: float, default=1.0
-            Regularization parameter. The strength of the regularization is inversely
-            proportional to C. Must be strictly positive.
-        epsilon: float, default=0.1
-            Epsilon in the epsilon-SVR model. It specifies the epsilon-tube within which
-            no penalty is associated in the training loss function with points predicted
-            within a distance epsilon from the actual value.
-        shrinking: bool, default=True
-            Whether to use the shrinking heuristic.
-        cache_size: float, default=200
-            Specify the size of the kernel cache (in MB).
-        verbose: bool, default=False
-            Enable verbose output.
-        max_iter: int, default=100
-            Hard limit on iterations within solver, or -1 for no limit.
-        normalise_y: bool, default=True
-            Whether to normalize the target values y before fitting the model.
-        device: DeviceLike, default="cpu"
-=======
         standardize_x: bool
             Whether to standardize input features. Defaults to False.
         standardize_y: bool
@@ -122,7 +84,6 @@
             Whether to normalize the target values y before fitting the model. Defaults
             to True.
         device: DeviceLike
->>>>>>> b1840bc6
             Device to run the model on (e.g., "cpu", "cuda", "mps"). Note: SVR
             always runs on CPU, this parameter is for compatibility with the base class.
         """
@@ -165,11 +126,7 @@
         check_X_y(x, y, ensure_min_samples=2)
 
     @staticmethod
-<<<<<<< HEAD
     def get_tune_params():
-=======
-    def get_tune_config():
->>>>>>> b1840bc6
         """Return a dictionary of hyperparameters to tune."""
         return {
             "kernel": ["rbf", "linear", "poly", "sigmoid"],
