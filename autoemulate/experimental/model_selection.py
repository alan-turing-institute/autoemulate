--- conflicted
+++ resolved
@@ -1,10 +1,7 @@
 import numpy as np
-<<<<<<< HEAD
 import gpytorch
 from gpytorch.likelihoods import MultitaskGaussianLikelihood
-=======
 import torchmetrics
->>>>>>> 0d3efe3f
 from sklearn.model_selection import BaseCrossValidator
 from torch.utils.data import DataLoader, Dataset, Subset
 import torch
