--- conflicted
+++ resolved
@@ -121,9 +121,9 @@
         if "random_seed" in model_init_params:
             model_kwargs["random_seed"] = random_seed
 
-<<<<<<< HEAD
-        # fit model
-        x, y = next(iter(train_loader))
+        # Convert dataloader to tensors to pass to model
+        x, y = ConversionMixin._convert_to_tensors(train_subset)
+
         transformed_emulator = TransformedEmulator(
             x,
             y,
@@ -134,13 +134,6 @@
             **model_kwargs,
         )
         transformed_emulator.fit(x, y)
-=======
-        # Convert dataloader to tensors to pass to model
-        x, y = ConversionMixin._convert_to_tensors(train_subset)
-
-        m = model(x, y, device=device, **model_kwargs)
-        m.fit(x, y)
->>>>>>> bda0c584
 
         # evaluate on batches
         r2_metric = torchmetrics.R2Score().to(device)
