--- conflicted
+++ resolved
@@ -54,14 +54,9 @@
 def evaluate(
     y_pred: OutputLike,
     y_true: InputLike,
-<<<<<<< HEAD
-    metric: type[torchmetrics.Metric]
-    | partial[torchmetrics.Metric] = torchmetrics.R2Score,
-=======
     metric: (
         type[torchmetrics.Metric] | partial[torchmetrics.Metric]
     ) = torchmetrics.R2Score,
->>>>>>> 6817ed9d
 ) -> float:
     """
     Evaluate Emulator prediction performance using a `torchmetrics.Metric`.
@@ -176,22 +171,6 @@
     n_bootstraps: int = 100,
     device: str | torch.device = "cpu",
 ) -> tuple[tuple[float, float], tuple[float, float]]:
-<<<<<<< HEAD
-    """Gets bootstrap estimates of R2 and RMSE
-
-    Parameters
-    ----------
-    model : Emulator
-        An instance of an Emulator subclass.
-    x : TensorLike
-        Input features for the model.
-    y : TensorLike
-        Target values corresponding to the input features.
-    n_bootstraps : int=100
-        Number of bootstrap samples to generate.
-    device : str | torch.device, default="cpu"
-        The device to use for computations (default is "cpu").
-=======
     """
     Gets bootstrap estimates of R2 and RMSE.
 
@@ -207,7 +186,6 @@
         Number of bootstrap samples to generate. Defaults to 100.
     device: str | torch.device
         The device to use for computations. Default is "cpu".
->>>>>>> 6817ed9d
 
     Returns
     -------
