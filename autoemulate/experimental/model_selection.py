--- conflicted
+++ resolved
@@ -124,7 +124,6 @@
 
         # fit model
         x, y = next(iter(train_loader))
-<<<<<<< HEAD
         transformed_emulator = TransformedEmulator(
             x,
             y,
@@ -132,14 +131,9 @@
             x_transforms=x_transforms,
             y_transforms=y_transforms,
             device=device,
-            random_seed=random_seed,
-            **best_model_config,
+            **model_kwargs,
         )
         transformed_emulator.fit(x, y)
-=======
-        m = model(x, y, device=device, **model_kwargs)
-        m.fit(x, y)
->>>>>>> 279b4d67
 
         # evaluate on batches
         r2_metric = torchmetrics.R2Score().to(device)
