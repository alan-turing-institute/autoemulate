--- conflicted
+++ resolved
@@ -81,14 +81,9 @@
     dataset: Dataset,
     model: type[Emulator],
     model_params: ModelParams,
-<<<<<<< HEAD
     transformed_emulator_params: None | TransformedEmulatorParams = None,
-    x_transforms: list[AutoEmulateTransform] | None = None,
-    y_transforms: list[AutoEmulateTransform] | None = None,
-=======
     x_transforms: list[Transform] | None = None,
     y_transforms: list[Transform] | None = None,
->>>>>>> c7d273ad
     device: DeviceLike = "cpu",
     random_seed: int | None = None,
 ):
