--- conflicted
+++ resolved
@@ -12,7 +12,6 @@
 
 from autoemulate.core.device import TorchDeviceMixin
 from autoemulate.core.logging_config import get_configured_logger
-<<<<<<< HEAD
 from autoemulate.core.metrics import (
     TorchMetrics,
     get_metric_config,
@@ -20,7 +19,6 @@
 )
 from autoemulate.core.model_selection import bootstrap, evaluate
 from autoemulate.core.plotting import calculate_subplot_layout, display_figure, plot_xy
-=======
 from autoemulate.core.model_selection import bootstrap, evaluate, r2_metric
 from autoemulate.core.plotting import (
     calculate_subplot_layout,
@@ -29,7 +27,6 @@
     plot_xy,
 )
 from autoemulate.core.reinitialize import fit_from_reinitialized
->>>>>>> 243a0f9b
 from autoemulate.core.results import Result, Results
 from autoemulate.core.save import ModelSerialiser
 from autoemulate.core.tuner import Tuner
