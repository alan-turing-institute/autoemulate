--- conflicted
+++ resolved
@@ -432,7 +432,6 @@
             rmse_score=best_result.rmse_test,
         )
 
-<<<<<<< HEAD
     def get_model(self, model_name: str | None = None) -> TransformedEmulator:
         """
         Get the best model or a specific model by name.
@@ -539,10 +538,7 @@
 
         return fresh_model
 
-    def plot(  # noqa: PLR0912, PLR0915
-=======
     def plot(  # noqa: PLR0912, PLR0913, PLR0915
->>>>>>> e24e7343
         self,
         model_obj: int | Emulator | Result,
         input_index: list[int] | int | None = None,
