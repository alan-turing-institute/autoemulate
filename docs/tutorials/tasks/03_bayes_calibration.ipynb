{
 "cells": [
  {
   "cell_type": "code",
   "execution_count": null,
   "metadata": {},
   "outputs": [],
   "source": [
    "import torch\n",
    "import numpy as np\n",
    "\n",
    "# probabilistic programming\n",
    "import pyro \n",
    "\n",
    "# MCMC plotting\n",
    "import arviz as az\n",
    "import matplotlib.pyplot as plt\n",
    "from getdist.arviz_wrapper import arviz_to_mcsamples\n",
    "from getdist import plots\n",
    "\n",
    "# autoemulate imports\n",
    "from autoemulate.simulations.epidemic import Epidemic\n",
    "from autoemulate.core.compare import AutoEmulate\n",
    "from autoemulate.calibration.bayes import BayesianCalibration\n",
    "from autoemulate.emulators import GaussianProcess\n",
    "\n",
    "# suppress warnings in notebook for readability\n",
    "import os\n",
    "import warnings\n",
    "warnings.filterwarnings('ignore')\n",
    "os.environ['PYTHONWARNINGS'] = 'ignore'"
   ]
  },
  {
   "cell_type": "code",
   "execution_count": null,
   "metadata": {},
   "outputs": [],
   "source": [
    "random_seed = 42"
   ]
  },
  {
   "cell_type": "markdown",
   "metadata": {},
   "source": [
    "# Bayesian calibration\n",
    "\n",
    "Bayesian calibration is a method for estimating which input parameters were most likely to produce observed data. An advantage over other calibration methods is that it returns a probability distribution over the input parameters rather than just point estimates.\n",
    "\n",
    "Performing Bayesian calibration requires:\n",
    "- a simulator or an emulator trained to apporoximate the simulator\n",
    "- observations associated with the simulator/emulator output\n",
    "\n"
   ]
  },
  {
   "cell_type": "markdown",
   "metadata": {},
   "source": [
    "## 1. Simulate data\n",
    "\n",
    "In this example, we'll use the `Epidemic` simulator, which returns the peak infection rate given two input parameters, `beta`(the transimission rate per day) and `gamma` (the recovery rate per day)."
   ]
  },
  {
   "cell_type": "code",
   "execution_count": null,
   "metadata": {},
   "outputs": [],
   "source": [
    "simulator = Epidemic(log_level=\"error\")\n",
<<<<<<< HEAD
    "x = simulator.sample_inputs(1000, random_seed=random_seed)\n",
    "y = simulator.forward_batch(x)"
=======
    "x = simulator.sample_inputs(100, random_seed=42)\n",
    "y, _ = simulator.forward_batch(x)"
>>>>>>> cad568a9
   ]
  },
  {
   "cell_type": "markdown",
   "metadata": {},
   "source": [
    "Below we plot the simulated data. The peak infection rate is higher when the transmission rate increases and the recovery rate decreases and the two parameters are correlated with each other."
   ]
  },
  {
   "cell_type": "code",
   "execution_count": null,
   "metadata": {},
   "outputs": [],
   "source": [
    "transmission_rate = x[:, 0]\n",
    "recovery_rate = x[:, 1]\n",
    "\n",
    "plt.scatter(transmission_rate, recovery_rate, c=y, cmap='viridis')\n",
    "plt.xlabel('Transmission rate (beta)')\n",
    "plt.ylabel('Recovery rate (gamma)')\n",
    "plt.colorbar(label=\"Peak infection rate\")\n",
    "plt.show"
   ]
  },
  {
   "cell_type": "markdown",
   "metadata": {},
   "source": [
    "Calibration requires at least one or multiple observations. These can come from running experiments or from the literature.\n",
    "\n",
    "Below we pick the initial parameter values and simulate the output. We then add noise to generate 100 \"observations\". "
   ]
  },
  {
   "cell_type": "code",
   "execution_count": null,
   "metadata": {},
   "outputs": [],
   "source": [
    "true_beta = 0.2\n",
    "true_gamma = 0.1 \n",
    "\n",
    "# simulator expects inputs of shape [1, number of inputs]\n",
    "params = torch.tensor([true_beta, true_gamma]).view(1, -1)\n",
    "true_infection_rate = simulator.forward(params)\n",
    "\n",
    "n_obs = 100\n",
    "stdev = 0.05\n",
    "noise = torch.normal(mean=0, std=stdev, size=(n_obs,))\n",
    "observed_infection_rates = true_infection_rate[0] + noise\n",
    "\n",
    "observations = {\"infection_rate\": observed_infection_rates}"
   ]
  },
  {
   "cell_type": "markdown",
   "metadata": {},
   "source": [
    "We can now use these observations to infer which input parameters were most likely to have produced them."
   ]
  },
  {
   "cell_type": "markdown",
   "metadata": {},
   "source": [
    "## 2. Calibrate with simulator\n",
    "\n",
    "In this example, we have a fast simulator with only two input parameters, so we can use the simulator for calibration. The below code shows how to do this directly with Pyro. We can then compare this approach with using an emulator for calibration."
   ]
  },
  {
   "cell_type": "code",
   "execution_count": null,
   "metadata": {},
   "outputs": [],
   "source": [
    "import pyro.distributions as dist\n",
    "from pyro.infer import MCMC\n",
    "from pyro.infer.mcmc import RandomWalkKernel\n",
    "\n",
    "# define the probabilistic model\n",
    "def model():\n",
    "    # uniform priors on parameters range\n",
    "    beta = pyro.sample(\"beta\", dist.Uniform(0.1, 0.5))\n",
    "    gamma = pyro.sample(\"gamma\", dist.Uniform(0.01, 0.2))\n",
    "    \n",
    "    mean = simulator.forward(torch.tensor([[beta, gamma]]))\n",
    "\n",
    "    with pyro.plate(f\"data\", n_obs):\n",
    "        pyro.sample(\n",
    "            \"infection_rate\",\n",
    "            dist.Normal(mean, stdev),\n",
    "            obs=observations[\"infection_rate\"],\n",
    "        )\n",
    "\n",
    "# run Bayesian inference with MCMC\n",
    "pyro.set_rng_seed(random_seed)\n",
    "\n",
    "kernel = RandomWalkKernel(model)\n",
    "mcmc_sim = MCMC(\n",
    "    kernel,\n",
    "    warmup_steps=250,\n",
    "    num_samples=2000,\n",
    "    num_chains=1\n",
    ")\n",
    "mcmc_sim.run()"
   ]
  },
  {
   "cell_type": "markdown",
   "metadata": {},
   "source": [
    "Below we plot the posterior samples of the input parameters."
   ]
  },
  {
   "cell_type": "code",
   "execution_count": null,
   "metadata": {},
   "outputs": [],
   "source": [
    "sim_samples = mcmc_sim.get_samples()\n",
    "    \n",
    "plt.scatter(sim_samples['beta'], sim_samples['gamma'], alpha=0.5)\n",
    "plt.xlabel('Transmission rate (beta)')\n",
    "plt.ylabel('Recovery rate (gamma)')\n",
    "plt.show()"
   ]
  },
  {
   "cell_type": "markdown",
   "metadata": {},
   "source": [
    "## 3. Calibrate with emulator"
   ]
  },
  {
   "cell_type": "markdown",
   "metadata": {},
   "source": [
    "For more complex simulators, it is recommended to first train an emulator to approximate the simulator and then use the emulator for calibration. This is because calibration typically requires thousands of evaluations of the simulator, which can be computationally expensive.\n",
    "\n",
    "`AutoEmulate` provides the `BayesCalibrator` class to perform Bayesian calibration with an emulator.\n",
    "\n",
    "First we need to train an emulator. For the purposes of this tutorial, we will restrict the emulator choice to `GaussianProcess` with default hyperparameters."
   ]
  },
  {
   "cell_type": "code",
   "execution_count": null,
   "metadata": {},
   "outputs": [],
   "source": [
    "ae = AutoEmulate(\n",
    "    x, \n",
    "    y, \n",
    "    models=[GaussianProcess], \n",
    "    model_tuning=False,\n",
    "    log_level=\"error\", \n",
    "    random_seed=random_seed\n",
    "    )"
   ]
  },
  {
   "cell_type": "markdown",
   "metadata": {},
   "source": [
    "We can verify that the fitted emulator performs well on both the train and test data."
   ]
  },
  {
   "cell_type": "code",
   "execution_count": null,
   "metadata": {},
   "outputs": [],
   "source": [
    "ae.summarise()"
   ]
  },
  {
   "cell_type": "code",
   "execution_count": null,
   "metadata": {},
   "outputs": [],
   "source": [
    "gp = ae.best_result().model"
   ]
  },
  {
   "cell_type": "markdown",
   "metadata": {},
   "source": [
    "The `BayesianCalibration` object takes as input the trained emulator, the simulator parameter ranges and the \"observed\" data simulated above. \n",
    "\n",
    "The underlying probabilistic model is the same one used on the simulator example above. It assumes the observations are drawn from a Gaussian distribution with the mean predicted by the emulator. The user also has to specify the `observation_noise` which is the variance of the Gaussian likelihood."
   ]
  },
  {
   "cell_type": "code",
   "execution_count": null,
   "metadata": {},
   "outputs": [],
   "source": [
    "bc = BayesianCalibration(\n",
    "    gp, \n",
    "    simulator.parameters_range, \n",
    "    observations, \n",
    "    # specify noise as variance\n",
    "    observation_noise=stdev**2\n",
    ")"
   ]
  },
  {
   "cell_type": "markdown",
   "metadata": {},
   "source": [
    "Run MCMC using the NUTS sampler. The `BayesianCalibration` class uses Pyro under the hood. Below we use `pyro.set_rng_seed` to ensure reproducibility."
   ]
  },
  {
   "cell_type": "code",
   "execution_count": null,
   "metadata": {},
   "outputs": [],
   "source": [
    "pyro.set_rng_seed(random_seed)\n",
    "\n",
    "mcmc_emu = bc.run_mcmc(\n",
    "    warmup_steps=250, \n",
    "    num_samples=1000,\n",
    "    num_chains=2    \n",
    ")"
   ]
  },
  {
   "cell_type": "markdown",
   "metadata": {},
   "source": [
    "The above returns the Pyro `MCMC` object which has a number of useful methods associated with it. One can access all the posterior samples using `mcmc.get_samples()` or just the summary statistics using `mcmc.summary()`."
   ]
  },
  {
   "cell_type": "code",
   "execution_count": null,
   "metadata": {},
   "outputs": [],
   "source": [
    "mcmc_emu.summary()"
   ]
  },
  {
   "cell_type": "markdown",
   "metadata": {},
   "source": [
    "## 3. Plotting with Arviz\n",
    "\n",
    "The `BayesianCalibrator.to_arviz` method converts the `mcmc` object so that it is compatible with the Arviz plotting library. Using Arviz makes it very easy to produce all the standard plots of the calibration results as well as MCMC diagnostics."
   ]
  },
  {
   "cell_type": "code",
   "execution_count": null,
   "metadata": {},
   "outputs": [],
   "source": [
    "az_data = bc.to_arviz(mcmc_emu, posterior_predictive=True)"
   ]
  },
  {
   "cell_type": "markdown",
   "metadata": {},
   "source": [
    "The main plot of interest is the posterior distribution over the parameters given the observations. Below we plot the pairwise joint distribution and can see that the two parameters are correlated as expected. The results look very similar to the results obtained using the simulator directly above."
   ]
  },
  {
   "cell_type": "code",
   "execution_count": null,
   "metadata": {},
   "outputs": [],
   "source": [
    "_ = az.plot_pair(az_data, kind='kde')"
   ]
  },
  {
   "cell_type": "markdown",
   "metadata": {},
   "source": [
    "The posterior predictive samples can be plotted alongside the observed data. This shows that the calibration results capture the observed data well."
   ]
  },
  {
   "cell_type": "code",
   "execution_count": null,
   "metadata": {},
   "outputs": [],
   "source": [
    "_ = az.plot_ppc(az_data)"
   ]
  },
  {
   "cell_type": "markdown",
   "metadata": {},
   "source": [
    "To check the MCMC behaviour, the samples from the posterior distribution can be viewed as a trace (right-hand plots) with 1D KDEs for each chain for each variable (left-hand plots)."
   ]
  },
  {
   "cell_type": "code",
   "execution_count": null,
   "metadata": {},
   "outputs": [],
   "source": [
    "_ = az.plot_trace(az_data, figsize=(20, 8))"
   ]
  },
  {
   "cell_type": "markdown",
   "metadata": {},
   "source": [
    "## 4. Plotting with GetDist\n",
    "\n",
    "The `BayesianCalibration.to_getdist` static method converts an `mcmc` object so that it is compatible with the `getdist` plotting library. Alternatively, one can use the `arviz_to_mcsamples` function from GetDist to convert the Arviz data object to a GetDist `MCSamples` object. \n",
    "\n",
    "Below we compare the posterior distributions obtained using the simulator and the emulator."
   ]
  },
  {
   "cell_type": "code",
   "execution_count": null,
   "metadata": {},
   "outputs": [],
   "source": [
    "# convert simulator calibration samples\n",
    "sim_data = BayesianCalibration.to_getdist(mcmc_sim, label=\"Simulator\")\n",
    "\n",
    "# convert emulator calibration samples\n",
    "emu_data = arviz_to_mcsamples(az_data, dataset_label=\"Emulator\")"
   ]
  },
  {
   "cell_type": "markdown",
   "metadata": {},
   "source": [
    "The joint distributions look similar, capturing the correlation between the two parameters. Some of the differences may also be due to the fact that the MCMC algorithms used are different (Random Walk vs NUTS)."
   ]
  },
  {
   "cell_type": "code",
   "execution_count": null,
   "metadata": {},
   "outputs": [],
   "source": [
    "g = plots.get_subplot_plotter()\n",
    "g.triangle_plot( [sim_data, emu_data], filled=True)\n",
    "plt.show()"
   ]
  }
 ],
 "metadata": {
  "kernelspec": {
   "display_name": "autoemulate",
   "language": "python",
   "name": "python3"
  },
  "language_info": {
   "codemirror_mode": {
    "name": "ipython",
    "version": 3
   },
   "file_extension": ".py",
   "mimetype": "text/x-python",
   "name": "python",
   "nbconvert_exporter": "python",
   "pygments_lexer": "ipython3",
   "version": "3.12.7"
  }
 },
 "nbformat": 4,
 "nbformat_minor": 2
}<|MERGE_RESOLUTION|>--- conflicted
+++ resolved
@@ -70,13 +70,8 @@
    "outputs": [],
    "source": [
     "simulator = Epidemic(log_level=\"error\")\n",
-<<<<<<< HEAD
-    "x = simulator.sample_inputs(1000, random_seed=random_seed)\n",
-    "y = simulator.forward_batch(x)"
-=======
     "x = simulator.sample_inputs(100, random_seed=42)\n",
     "y, _ = simulator.forward_batch(x)"
->>>>>>> cad568a9
    ]
   },
   {
