--- conflicted
+++ resolved
@@ -358,11 +358,7 @@
  ],
  "metadata": {
   "kernelspec": {
-<<<<<<< HEAD
    "display_name": ".venv",
-=======
-   "display_name": "autoemulate",
->>>>>>> b76ac08e
    "language": "python",
    "name": "python3"
   },
