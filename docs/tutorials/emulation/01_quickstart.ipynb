--- conflicted
+++ resolved
@@ -414,11 +414,7 @@
  ],
  "metadata": {
   "kernelspec": {
-<<<<<<< HEAD
-   "display_name": "autoemulate-g498s5yu-py3.12",
-=======
    "display_name": "autoemulate",
->>>>>>> 0f25b70d
    "language": "python",
    "name": "python3"
   },
