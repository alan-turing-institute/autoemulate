{
 "cells": [
  {
   "cell_type": "markdown",
   "metadata": {},
   "source": [
    "# Quickstart\n",
    "\n",
    "`AutoEmulate`'s goal is to make it easy to create an emulator for your simulation.\n",
    "\n",
    "This tutorial's purpose is to walk you through the the basic functionality of the Python API using simple toy simulation as example.\n",
    "\n",
    "We'll demonstrate following steps:\n",
    "1. Getting input and output tensor data from our example simulation\n",
    "2. Creating, comparing and evaluating Emulators with `AutoEmulate`\n",
    "3. Using an `Emulator` model to predict outputs for new inputs\n",
    "4. Saving `Emulator` models (and associated metadata) to disk"
   ]
  },
  {
   "cell_type": "code",
   "execution_count": null,
   "metadata": {},
   "outputs": [],
   "source": [
    "# General imports for the notebook\n",
    "import warnings\n",
    "warnings.filterwarnings(\"ignore\")"
   ]
  },
  {
   "cell_type": "markdown",
   "metadata": {},
   "source": [
    "## Toy simulation\n",
    "\n",
    "Before we build an emulator with AutoEmulate, we need to get a set of input/output pairs from our simulation to use as training data.\n",
    "\n",
    "Below is a toy simulation for a projectile's motion with drag (see [here](https://mogp-emulator.readthedocs.io/en/latest/intro/tutorial.html) for details). The simulation includes:\n",
    "- Inputs: drag coefficient (log scale), velocity\n",
    "- Outputs: distance the projectile travelled\n"
   ]
  },
  {
   "cell_type": "code",
   "execution_count": null,
   "metadata": {},
   "outputs": [],
   "source": [
    "from autoemulate.simulations.projectile import Projectile\n",
    "\n",
    "projectile = Projectile(log_level=\"error\")\n",
    "n_samples = 500\n",
    "x = projectile.sample_inputs(n_samples).float()\n",
    "y, _ = projectile.forward_batch(x)\n",
    "y = y.float()\n",
    "\n",
    "x.shape, y.shape"
   ]
  },
  {
   "cell_type": "markdown",
   "metadata": {},
   "source": [
    "### Data\n",
    "\n",
    "As you can see, our simulator inputs (`x`) and outputs (`y`) are PyTorch tensors.\n",
    "PyTorch tensors are a common data structure used in machine learning, and `AutoEmulate` is built to work with them.\n",
    "\n",
    "We can also visualize the simulation data before training emulators where the output of the simulator is depicted as the colour of each scatter point."
   ]
  },
  {
   "cell_type": "code",
   "execution_count": null,
   "metadata": {},
   "outputs": [],
   "source": [
    "import matplotlib.pyplot as plt\n",
    "\n",
    "plt.scatter(x[:, 0], x[:, 1], c=y[:, 0], cmap='viridis')\n",
    "plt.xlabel(projectile.param_names[0])\n",
    "plt.ylabel(projectile.param_names[1])\n",
    "plt.colorbar(label=projectile.output_names[0])\n",
    "plt.show()"
   ]
  },
  {
   "cell_type": "markdown",
   "metadata": {},
   "source": [
    "## Build and compare Emulators\n",
    "\n",
    "With our simulator inputs and outputs, we can run a full machine learning pipeline, including data processing, model fitting, model selection and hyperparameter optimisation in just a few lines of code.\n",
    "\n",
    "First, let's import `AutoEmulate` and check the names of the available Emulator models. The columns indicate whether the emulator has a PyTorch backend, supports multioutput data and provides predictive uncertainty quantification. The list shows only the default set of emulators, but you can also see all available emulators by passing `default_only=False` to the function.\n"
   ]
  },
  {
   "cell_type": "code",
   "execution_count": null,
   "metadata": {},
   "outputs": [],
   "source": [
    "from autoemulate import AutoEmulate\n",
    "\n",
    "AutoEmulate.list_emulators()"
   ]
  },
  {
   "cell_type": "markdown",
   "metadata": {},
   "source": [
    "We're now ready run `AutoEmulate` to build and compare emulators.\n",
    "\n",
    "This will fit (including hyperparameter tuning) emulator models to the simulation input and output to the data, evaluating performance on witheld test data."
   ]
  },
  {
   "cell_type": "code",
   "execution_count": null,
   "metadata": {},
   "outputs": [],
   "source": [
    "# Run AutoEmulate with default settings\n",
    "ae = AutoEmulate(x, y, log_level=\"error\")"
   ]
  },
  {
   "cell_type": "markdown",
   "metadata": {},
   "source": [
    "For more information about the configuration options available, see the [AutoEmulate API docs](https://alan-turing-institute.github.io/autoemulate/reference/index.html).\n",
    "Here's a brief overview of some important options:\n",
    "\n",
    "<details>\n",
    "\n",
    "<summary>Model selection</summary>\n",
    "\n",
    "By default, `AutoEmulate` will use of all the listed emulator models, but you can also specify a subset to use if you already know which kinds of models are suitable for your data.\n",
    "\n",
    "Specify models used by AutoEmulate with the `models` argument, for example:\n",
    "```python\n",
    "models = [\"GaussianProcessExact\", \"RadialBasisFunctions\"]\n",
    "ae = AutoEmulate(x, y, models=models)\n",
    "```\n",
    "\n",
    "The user can also restrict the selection to just PyTorch models or probabilistis models by using the `only_pytorch` or `only_probabilistic` arguments, respectively. For example, to use only PyTorch models:\n",
    "\n",
    "```python\n",
    "ae = AutoEmulate(x, y, only_pytorch=True)\n",
    "```\n",
    "\n",
    "</details>\n",
    "\n",
    "<details>\n",
    "\n",
    "<summary>Logging</summary>\n",
    "\n",
    "When running `AutoEmulate`, you may also wish to enable logging to track the progress and performance of the emulator comparison. You can do this by setting the `log_level` argument when creating the `AutoEmulate` instance:\n",
    "```python\n",
    "ae = AutoEmulate(x, y, models=models, log_level=\"info\")\n",
    "```\n",
    "\n",
    "Try setting various log levels to see the difference. The options are \"progress_bar\", \"debug\", \"info\", \"warning\", \"error\", or \"critical\".\n",
    "\n",
    "</details>\n",
    "\n",
    "<details>\n",
    "\n",
    "<summary>Metrics</summary>\n",
    "\n",
    "The user can specify what metrics to be used for both the tuning and evaluation. \n",
    "For tuning, only one metric is accepted. This is the metric used to determine which hyperparameter set is the best. For evaluation, multiple metrics can be accepted. These are the metrics reported baack to measure performance on the train and test datasets. \n",
    "\n",
    "```\n",
    "ae = AutoEmulate(x, y, models=models, tuning_metric='r2',  evaluation_metrics=['mse', 'r2'])\n",
    "```\n",
    "\n",
    "Available metrics can be seen by:\n",
    "\n",
    "```\n",
    "from autoemulate.core.metrics import AVAILABLE_METRICS\n",
    "\n",
    "print(AVAILABLE_METRICS.keys())\n",
    "```\n",
    "\n",
    "</details>\n",
    "\n",
    "\n"
   ]
  },
  {
   "cell_type": "markdown",
   "metadata": {},
   "source": [
    "Now that we have run `AutoEmulate`, let's look at the summary for a comparison of emulator performance (r-squared and RMSE) on both the train and test data."
   ]
  },
  {
   "cell_type": "code",
   "execution_count": null,
   "metadata": {},
   "outputs": [],
   "source": [
    "ae.summarise()"
   ]
  },
  {
   "cell_type": "markdown",
   "metadata": {},
   "source": [
    "# Choosing an Emulator\n",
    "\n",
    "From this list, we can choose an emulator based on the index from the summary dataframe, or quickly get the best performing one using the `best_result` function, which picks based on the `r2_test` metric by default."
   ]
  },
  {
   "cell_type": "code",
   "execution_count": null,
   "metadata": {},
   "outputs": [],
   "source": [
    "best = ae.best_result()\n",
    "print(\"Model with id: \", best.id, \" performed best: \", best.model_name)"
   ]
  },
  {
   "cell_type": "code",
   "execution_count": null,
   "metadata": {},
   "outputs": [],
   "source": [
    "best.model.untransformed_model_name"
   ]
  },
  {
   "cell_type": "markdown",
   "metadata": {},
   "source": [
    "Let's take a look at the configuration of the best model. These are the values of the model's hyperparameters."
   ]
  },
  {
   "cell_type": "code",
   "execution_count": null,
   "metadata": {},
   "outputs": [],
   "source": [
    "print(best.params)"
   ]
  },
  {
   "cell_type": "markdown",
   "metadata": {},
   "source": [
    "We can quickly visualise the performance of this Emulator with a plot of its predictions against the simulator outputs for the heldout test data. We also save the plot to a file."
   ]
  },
  {
   "cell_type": "code",
   "execution_count": null,
   "metadata": {},
   "outputs": [],
   "source": [
    "ae.plot(best, fname=\"best_model_plot.png\")"
   ]
  },
  {
   "cell_type": "markdown",
   "metadata": {},
   "source": [
    "We can also subset the data included in the plots by providing input and output ranges."
   ]
  },
  {
   "cell_type": "code",
   "execution_count": null,
   "metadata": {},
   "outputs": [],
   "source": [
    "ae.plot(best, input_ranges={0: (0, 4), 1: (200, 500)}, output_ranges={0: (0, 10)})\n"
   ]
  },
  {
   "cell_type": "markdown",
   "metadata": {},
   "source": [
    "As well as plotting the data, we can directly plot the predicted mean and variance of the emulator for a pair of variables while holding the other variables constant at a given quantile. API to support plotting for a subset of the parameter and output range is also supported."
   ]
  },
  {
   "cell_type": "code",
   "execution_count": null,
   "metadata": {},
   "outputs": [],
   "source": [
    "ae.plot_surface(best.model, projectile.parameters_range, quantile=0.5)\n"
   ]
  },
  {
   "cell_type": "markdown",
   "metadata": {},
   "source": [
    "## Predictions\n",
    "\n",
    "We can use the emulator to make predictions using the `predict` method.\n"
   ]
  },
  {
   "cell_type": "code",
   "execution_count": null,
   "metadata": {},
   "outputs": [],
   "source": [
    "best.model.predict(x[:10])"
   ]
  },
  {
   "cell_type": "markdown",
   "metadata": {},
   "source": [
    "# Saving and loading emulators\n",
    "\n",
    "Emulators and their metadata (hyperparameter config and performance metrics) can be saved to disk and loaded again later."
   ]
  },
  {
   "cell_type": "code",
   "execution_count": null,
   "metadata": {},
   "outputs": [],
   "source": [
    "# Make a directory to save Emulator models\n",
    "import os\n",
    "path = \"my_emulators\"\n",
    "if not os.path.exists(path):\n",
    "    os.makedirs(path)"
   ]
  },
  {
   "cell_type": "markdown",
   "metadata": {},
   "source": [
    "Let's save the best result, the best performing emulator plus metadata, to disk."
   ]
  },
  {
   "cell_type": "code",
   "execution_count": null,
   "metadata": {},
   "outputs": [],
   "source": [
    "# The use_timestamp paramater ensures a new result is saved each time the save method is called\n",
    "best_result_filepath = ae.save(best, path, use_timestamp=True)\n",
    "print(\"Model and metadata saved to: \", best_result_filepath)"
   ]
  },
  {
   "cell_type": "markdown",
   "metadata": {},
   "source": [
    "You should now have a two files saved to disk, one with the emulator model and one with the metadata that has the same name and a `.csv` extension.\n",
    "\n",
    "You can later pass this filepath to the `load_model` method to use the model again."
   ]
  },
  {
   "cell_type": "code",
   "execution_count": null,
   "metadata": {},
   "outputs": [],
   "source": [
    "model = AutoEmulate.load_model(best_result_filepath)\n"
   ]
  },
  {
   "cell_type": "code",
   "execution_count": null,
   "metadata": {},
   "outputs": [],
   "source": [
    "model.predict(x[:10])"
   ]
  }
 ],
 "metadata": {
  "kernelspec": {
<<<<<<< HEAD
   "display_name": "autoemulate-g498s5yu-py3.12",
=======
   "display_name": ".venv",
>>>>>>> 243a0f9b
   "language": "python",
   "name": "python3"
  },
  "language_info": {
   "codemirror_mode": {
    "name": "ipython",
    "version": 3
   },
   "file_extension": ".py",
   "mimetype": "text/x-python",
   "name": "python",
   "nbconvert_exporter": "python",
   "pygments_lexer": "ipython3",
   "version": "3.12.11"
  }
 },
 "nbformat": 4,
 "nbformat_minor": 2
}<|MERGE_RESOLUTION|>--- conflicted
+++ resolved
@@ -386,11 +386,7 @@
  ],
  "metadata": {
   "kernelspec": {
-<<<<<<< HEAD
-   "display_name": "autoemulate-g498s5yu-py3.12",
-=======
    "display_name": ".venv",
->>>>>>> 243a0f9b
    "language": "python",
    "name": "python3"
   },
