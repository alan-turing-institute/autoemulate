--- conflicted
+++ resolved
@@ -147,37 +147,13 @@
    "metadata": {},
    "outputs": [],
    "source": [
-<<<<<<< HEAD
-    "from autoemulate.emulators.gaussian_process.exact import GaussianProcess\n",
-    "from autoemulate.emulators.transformed.base import TransformedEmulator\n",
-=======
     "from autoemulate.core.compare import AutoEmulate\n",
->>>>>>> ef833990
     "from autoemulate.transforms import *\n",
     "import torch \n",
     "\n",
-    "from torch.distributions.transforms import ReshapeTransform\n",
-    "\n",
-    "# Convert to tensors and reshape to original dimensions\n",
-    "x, y = torch.Tensor(X).float(), torch.Tensor(Y).float().reshape(-1, n, n)\n",
-    "\n",
-<<<<<<< HEAD
-    "# Create a TransformedEmulator\n",
-    "em = TransformedEmulator(\n",
-    "    x,\n",
-    "    y,\n",
-    "    model= GaussianProcess,\n",
-    "    x_transforms=[StandardizeTransform()],\n",
-    "    y_transforms=[\n",
-    "        # Include torch transform to flatten first\n",
-    "        ReshapeTransform((n, n), (n * n,)),\n",
-    "        StandardizeTransform(),\n",
-    "        PCATransform(n_components=16),\n",
-    "        StandardizeTransform(),\n",
-    "    ],\n",
-    "    output_from_samples=True,\n",
-    "    posterior_predictive=True\n",
-=======
+    "# Convert to tensors\n",
+    "x, y = torch.Tensor(X).float(), torch.Tensor(Y).float()\n",
+    "\n",
     "# Split into train/test data\n",
     "test_idx = [np.array([13, 39, 30, 45, 17, 48, 26, 25, 32, 19])]\n",
     "train_idx = np.setdiff1d(np.arange(len(x)), test_idx)\n",
@@ -190,7 +166,6 @@
     "    y_transforms_list=[[StandardizeTransform(), PCATransform(n_components=16), StandardizeTransform()]],\n",
     "    n_splits=2,\n",
     "    log_level=\"error\", \n",
->>>>>>> ef833990
     ")"
    ]
   },
